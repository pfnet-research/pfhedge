--- conflicted
+++ resolved
@@ -36,20 +36,12 @@
             ``device`` will be the CPU for CPU tensor types and
             the current CUDA device for CUDA tensor types.
 
-<<<<<<< HEAD
-    Attributes:
-        spot (torch.Tensor): The spot prices of the instrument.
-            This attribute is set by a method :func:`simulate()`.
-            The shape is :math:`(N, T)`, where :math:`T` is the number of time steps and
-            :math:`N` is the number of simulated paths.
-=======
     Buffers:
         - ``spot`` (``torch.Tensor``): The spot prices of the instrument.
           This attribute is set by a method :func:`simulate()`.
           The shape is :math:`(N, T)` where
           :math:`N` is the number of simulated paths and
           :math:`T` is the number of time steps.
->>>>>>> 82987f2f
 
     Examples:
 
