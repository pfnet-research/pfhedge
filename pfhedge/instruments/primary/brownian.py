--- conflicted
+++ resolved
@@ -120,11 +120,7 @@
 
         spot = generate_geometric_brownian(
             n_paths=n_paths,
-<<<<<<< HEAD
-            n_steps=ceil(time_horizon / self.dt),
-=======
             n_steps=ceil(time_horizon / self.dt + 1),
->>>>>>> 45b2a81a
             init_state=init_state,
             volatility=self.volatility,
             dt=self.dt,
