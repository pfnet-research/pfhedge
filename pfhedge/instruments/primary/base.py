--- conflicted
+++ resolved
@@ -43,17 +43,11 @@
     dtype: torch.dtype
     device: torch.device
     dt: float
-<<<<<<< HEAD
-    _buffers: Dict[str, Tensor]
-
-    def __init__(self) -> None:
-=======
     _buffers: Dict[str, Optional[Tensor]]
     spot: Tensor
 
     def __init__(self) -> None:
         super().__init__()
->>>>>>> def4d988
         self._buffers = OrderedDict()
         self.register_buffer("spot", None)
 
