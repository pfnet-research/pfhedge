--- conflicted
+++ resolved
@@ -36,7 +36,6 @@
             `device` will be the CPU for CPU tensor types and
             the current CUDA device for CUDA tensor types.
 
-<<<<<<< HEAD
     Buffers:
         - ``spot`` (``torch.Tensor``): The spot price of the instrument.
           This attribute is set by a method :func:`simulate()`.
@@ -47,17 +46,7 @@
           Note that this is different from the realized variance of the spot price.
           This attribute is set by a method :func:`simulate()`.
           The shape is :math:`(N, T)`.
-=======
-    Attributes:
-        spot (torch.Tensor): The spot price of the instrument.
-            This attribute is set by a method :func:`simulate()`.
-            The shape is :math:`(N, T)`, where :math:`N` is the number of simulated
-            paths and :math:`T` is the number of time steps.
-        variance (torch.Tensor): The variance of the spot of the instrument.
-            This attribute is set by a method :func:`simulate()`.
-            The shape is :math:`(N, T)`.
-        volatility (torch.Tensor): An alias for ``self.variance.sqrt()``.
->>>>>>> c340d6ad
+        - ``volatility`` (``torch.Tensor``): An alias for ``self.variance.sqrt()``.
 
     Examples:
 
