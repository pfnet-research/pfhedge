from typing import Optional
from typing import Tuple
from typing import Union

import torch
from torch import Tensor

from pfhedge._utils.doc import set_attr_and_docstring
from pfhedge._utils.doc import set_docstring

from ...stochastic import generate_heston
from .base import Primary

TensorOrFloat = Union[Tensor, float]


class HestonStock(Primary):
    """A stock of which spot price and variance follow Heston process.

    See :func:`pfhedge.stochastic.generate_heston` for details of the process.

    Args:
        kappa (float, default=1.0): The parameter :math:`\\kappa`.
        theta (float, default=0.04): The parameter :math:`\\theta`.
        sigma (float, default=2.0): The parameter :math:`\\sigma`.
        rho (float, default=-0.7): The parameter :math:`\\rho`.
        cost (float, default=0.0): The transaction cost rate.
        dt (float, default=1/250): The intervals of the time steps.
        dtype (torch.device, optional): Desired device of returned tensor.
            Default: If None, uses a global default
            (see ``torch.set_default_tensor_type()``).
        device (torch.device, optional): Desired device of returned tensor.
            Default: if None, uses the current device for the default tensor type
            (see ``torch.set_default_tensor_type()``).
            ``device`` will be the CPU for CPU tensor types and
            the current CUDA device for CUDA tensor types.

<<<<<<< HEAD
    Attributes:
        spot (torch.Tensor): The spot price of the instrument.
            This attribute is set by a method :func:`simulate()`.
            The shape is :math:`(N, T)`, where :math:`N` is the number of simulated
            paths and :math:`T` is the number of time steps.
        variance (torch.Tensor): The variance of the spot of the instrument.
            This attribute is set by a method :func:`simulate()`.
            The shape is :math:`(N, T)`.
        volatility (torch.Tensor): An alias for ``self.variance.sqrt()``.
=======
    Buffers:
        - ``spot`` (``torch.Tensor``): The spot price of the instrument.
          This attribute is set by a method :func:`simulate()`.
          The shape is :math:`(N, T)` where
          :math:`N` is the number of simulated paths and
          :math:`T` is the number of time steps.
        - ``variance`` (``torch.Tensor``): The variance of the instrument.
          Note that this is different from the realized variance of the spot price.
          This attribute is set by a method :func:`simulate()`.
          The shape is :math:`(N, T)`.
>>>>>>> def4d988

    Examples:

        >>> from pfhedge.instruments import HestonStock
        >>>
        >>> _ = torch.manual_seed(42)
        >>> stock = HestonStock()
        >>> stock.simulate(n_paths=2, time_horizon=5/250)
        >>> stock.spot
        tensor([[1.0000, 0.9902, 0.9823, 0.9926, 0.9968, 1.0040],
                [1.0000, 0.9826, 0.9891, 0.9898, 0.9851, 0.9796]])
        >>> stock.variance
<<<<<<< HEAD
        tensor([[0.0400, 0.0445, 0.0437, 0.0458, 0.0479],
                [0.0400, 0.0314, 0.0955, 0.0683, 0.0799]])
        >>> stock.volatility
        tensor([[0.2000, 0.2110, 0.2092, 0.2140, 0.2189],
                [0.2000, 0.1771, 0.3091, 0.2613, 0.2827]])
=======
        tensor([[0.0400, 0.0408, 0.0411, 0.0417, 0.0422, 0.0393],
                [0.0400, 0.0457, 0.0440, 0.0451, 0.0458, 0.0472]])
        >>> stock.volatility
        tensor([[0.2000, 0.2020, 0.2027, 0.2041, 0.2054, 0.1982],
                [0.2000, 0.2138, 0.2097, 0.2124, 0.2140, 0.2172]])
>>>>>>> def4d988
    """

    spot: Tensor
    variance: Tensor

    def __init__(
        self,
        kappa: float = 1.0,
        theta: float = 0.04,
        sigma: float = 0.2,
        rho: float = -0.7,
        cost: float = 0.0,
        dt: float = 1 / 250,
        dtype: Optional[torch.dtype] = None,
        device: Optional[torch.device] = None,
    ):
        super().__init__()

        self.kappa = kappa
        self.theta = theta
        self.sigma = sigma
        self.rho = rho
        self.cost = cost
        self.dt = dt

        self.to(dtype=dtype, device=device)

    @property
    def default_init_state(self) -> Tuple[float, ...]:
        return (1.0, self.theta)

    @property
    def volatility(self) -> Tensor:
<<<<<<< HEAD
=======
        """An alias for ``self.variance.sqrt()``."""
>>>>>>> def4d988
        return self.variance.clamp(min=0.0).sqrt()

    def simulate(
        self,
        n_paths: int = 1,
        time_horizon: float = 20 / 250,
        init_state: Optional[Tuple[TensorOrFloat, ...]] = None,
    ) -> None:
        """Simulate the spot price and add it as a buffer named ``spot``.

        The shape of the spot is :math:`(N, T)`, where :math:`N` is the number of
        simulated paths and :math:`T` is the number of time steps.
        The number of time steps is determinded from ``dt`` and ``time_horizon``.

        Args:
            n_paths (int, default=1): The number of paths to simulate.
            time_horizon (float, default=20/250): The period of time to simulate
                the price.
            init_state (tuple[torch.Tensor | float], default=(1.0,)): The initial
                state of the instrument.
                This is specified by ``(S0, V0)``, where ``S0`` and ``V0`` are
                the initial values of of spot and variance, respectively.
                If ``None`` (default), it uses the default value
                (See :func:`default_init_state`).
        """
        if init_state is None:
            init_state = self.default_init_state

        spot, variance = generate_heston(
            n_paths=n_paths,
            n_steps=int(time_horizon / self.dt + 1),
            init_state=init_state,
            kappa=self.kappa,
            theta=self.theta,
            sigma=self.sigma,
            rho=self.rho,
            dt=self.dt,
            dtype=self.dtype,
            device=self.device,
        )

        self.register_buffer("spot", spot)
        self.register_buffer("variance", variance)

    def __repr__(self) -> str:
        params = [
            f"kappa={self.kappa:.2e}",
            f"theta={self.theta:.2e}",
            f"sigma={self.sigma:.2e}",
            f"rho={self.rho:.2e}",
        ]
        if self.cost != 0.0:
            params.append(f"cost={self.cost:.2e}")
        params.append(f"dt={self.dt:.2e}")
        params += self.dinfo
        return self.__class__.__name__ + "(" + ", ".join(params) + ")"


# Assign docstrings so they appear in Sphinx documentation
set_docstring(HestonStock, "default_init_state", Primary.default_init_state)
set_attr_and_docstring(HestonStock, "to", Primary.to)<|MERGE_RESOLUTION|>--- conflicted
+++ resolved
@@ -35,17 +35,6 @@
             ``device`` will be the CPU for CPU tensor types and
             the current CUDA device for CUDA tensor types.
 
-<<<<<<< HEAD
-    Attributes:
-        spot (torch.Tensor): The spot price of the instrument.
-            This attribute is set by a method :func:`simulate()`.
-            The shape is :math:`(N, T)`, where :math:`N` is the number of simulated
-            paths and :math:`T` is the number of time steps.
-        variance (torch.Tensor): The variance of the spot of the instrument.
-            This attribute is set by a method :func:`simulate()`.
-            The shape is :math:`(N, T)`.
-        volatility (torch.Tensor): An alias for ``self.variance.sqrt()``.
-=======
     Buffers:
         - ``spot`` (``torch.Tensor``): The spot price of the instrument.
           This attribute is set by a method :func:`simulate()`.
@@ -56,7 +45,6 @@
           Note that this is different from the realized variance of the spot price.
           This attribute is set by a method :func:`simulate()`.
           The shape is :math:`(N, T)`.
->>>>>>> def4d988
 
     Examples:
 
@@ -69,19 +57,11 @@
         tensor([[1.0000, 0.9902, 0.9823, 0.9926, 0.9968, 1.0040],
                 [1.0000, 0.9826, 0.9891, 0.9898, 0.9851, 0.9796]])
         >>> stock.variance
-<<<<<<< HEAD
-        tensor([[0.0400, 0.0445, 0.0437, 0.0458, 0.0479],
-                [0.0400, 0.0314, 0.0955, 0.0683, 0.0799]])
-        >>> stock.volatility
-        tensor([[0.2000, 0.2110, 0.2092, 0.2140, 0.2189],
-                [0.2000, 0.1771, 0.3091, 0.2613, 0.2827]])
-=======
         tensor([[0.0400, 0.0408, 0.0411, 0.0417, 0.0422, 0.0393],
                 [0.0400, 0.0457, 0.0440, 0.0451, 0.0458, 0.0472]])
         >>> stock.volatility
         tensor([[0.2000, 0.2020, 0.2027, 0.2041, 0.2054, 0.1982],
                 [0.2000, 0.2138, 0.2097, 0.2124, 0.2140, 0.2172]])
->>>>>>> def4d988
     """
 
     spot: Tensor
@@ -115,10 +95,7 @@
 
     @property
     def volatility(self) -> Tensor:
-<<<<<<< HEAD
-=======
         """An alias for ``self.variance.sqrt()``."""
->>>>>>> def4d988
         return self.variance.clamp(min=0.0).sqrt()
 
     def simulate(
