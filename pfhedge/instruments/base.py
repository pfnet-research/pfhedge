--- conflicted
+++ resolved
@@ -93,11 +93,7 @@
 
     @property
     def dinfo(self) -> List[str]:
-<<<<<<< HEAD
-        """Returns list of strings that tell `dtype` and `device` of `self`.
-=======
         """Returns list of strings that tell ``dtype`` and ``device`` of self.
->>>>>>> def4d988
 
         Intended to be used in :func:`__repr__`.
 
