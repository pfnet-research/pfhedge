--- conflicted
+++ resolved
@@ -46,15 +46,8 @@
     def cpu(self: T) -> T:
         """Returns a copy of this object in CPU memory.
 
-<<<<<<< HEAD
-        If this object is already in CPU memory and on the correct device, then no copy is performed and the original object is returned.
-
-        Returns:
-            self
-=======
         If this object is already in CPU memory and on the correct device,
         then no copy is performed and the original object is returned.
->>>>>>> 7377bc2f
         """
         return self.to(torch.device("cpu"))
 
@@ -65,12 +58,8 @@
         then no copy is performed and the original object is returned.
 
         Args:
-<<<<<<< HEAD
-            device (torch.device): The destination GPU device. Defaults to the current CUDA device.
-=======
             device (torch.device): The destination GPU device.
                 Defaults to the current CUDA device.
->>>>>>> 7377bc2f
         """
         return self.to(
             torch.device("cuda:{}".format(device) if device is not None else "cuda")
@@ -79,51 +68,24 @@
     def double(self: T) -> T:
         """`self.double()` is equivalent to `self.to(torch.float64)`.
         See :func:`to()`.
-<<<<<<< HEAD
-
-        Returns:
-            self
-=======
->>>>>>> 7377bc2f
         """
         return self.to(torch.float64)
 
     def float(self: T) -> T:
-<<<<<<< HEAD
-        """`self.float()` is equivalent to `self.to(torch.float32)`. See `to()`.
-
-        Returns:
-            self
-=======
         """`self.float()` is equivalent to `self.to(torch.float32)`.
         See :func:`to()`.
->>>>>>> 7377bc2f
         """
         return self.to(torch.float32)
 
     def half(self: T) -> T:
         """`self.half()` is equivalent to `self.to(torch.float16)`.
-<<<<<<< HEAD
-        See `to()`.
-
-        Returns:
-            self
-=======
         See :func:`to()`.
->>>>>>> 7377bc2f
         """
         return self.to(torch.float16)
 
     def bfloat16(self: T) -> T:
         """`self.bfloat16()` is equivalent to `self.to(torch.bfloat16)`.
-<<<<<<< HEAD
-        See `to()`.
-
-        Returns:
-            self
-=======
         See :func:`to()`.
->>>>>>> 7377bc2f
         """
         return self.to(torch.bfloat16)
 
