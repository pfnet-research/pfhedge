--- conflicted
+++ resolved
@@ -67,23 +67,22 @@
             torch.device("cuda:{}".format(device) if device is not None else "cuda")
         )
 
-<<<<<<< HEAD
     def double(self: T) -> T:
         """`self.double()` is equivalent to `self.to(torch.float64)`.
         See :func:`to()`.
-=======
+        
+        Returns:
+            self
+        """
+        return self.to(torch.float64)
+        
     def float(self: T) -> T:
         """`self.float()` is equivalent to `self.to(torch.float32)`. See `to()`.
->>>>>>> 8498b5a4
 
         Returns:
             self
         """
-<<<<<<< HEAD
-        return self.to(torch.float64)
-=======
         return self.to(torch.float32)
->>>>>>> 8498b5a4
 
     @property
     def dinfo(self) -> list:
