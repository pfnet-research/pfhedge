<<<<<<< HEAD
from .base import BaseInstrument
from .base import Instrument
from .derivative.american_binary import AmericanBinaryOption
from .derivative.base import BaseDerivative
from .derivative.base import BaseOption
from .derivative.base import Derivative
from .derivative.base import OptionMixin
from .derivative.cliquet import EuropeanForwardStartOption
from .derivative.european import EuropeanOption
from .derivative.european_binary import EuropeanBinaryOption
from .derivative.lookback import LookbackOption
from .derivative.variance_swap import VarianceSwap
from .primary.base import BasePrimary
from .primary.base import Primary
from .primary.brownian import BrownianStock
from .primary.cir import CIRRate
from .primary.heston import HestonStock
from .primary.local_volatility import LocalVolatilityStock
from .primary.merton_jump import MertonJumpStock
from .primary.rough_bergomi import RoughBergomiStock
from .primary.vasicek import VasicekRate
=======
from .base import BaseInstrument  # NOQA
from .base import Instrument  # NOQA
from .derivative.american_binary import AmericanBinaryOption  # NOQA
from .derivative.base import BaseDerivative  # NOQA
from .derivative.base import BaseOption  # NOQA
from .derivative.base import Derivative  # NOQA
from .derivative.base import OptionMixin  # NOQA
from .derivative.cliquet import EuropeanForwardStartOption  # NOQA
from .derivative.european import EuropeanOption  # NOQA
from .derivative.european_binary import EuropeanBinaryOption  # NOQA
from .derivative.lookback import LookbackOption  # NOQA
from .derivative.variance_swap import VarianceSwap  # NOQA
from .primary.base import BasePrimary  # NOQA
from .primary.base import Primary  # NOQA
from .primary.brownian import BrownianStock  # NOQA
from .primary.cir import CIRRate  # NOQA
from .primary.heston import HestonStock  # NOQA
from .primary.local_volatility import LocalVolatilityStock  # NOQA
from .primary.vasicek import VasicekRate  # NOQA
>>>>>>> 98fc9ee1
<|MERGE_RESOLUTION|>--- conflicted
+++ resolved
@@ -1,26 +1,3 @@
-<<<<<<< HEAD
-from .base import BaseInstrument
-from .base import Instrument
-from .derivative.american_binary import AmericanBinaryOption
-from .derivative.base import BaseDerivative
-from .derivative.base import BaseOption
-from .derivative.base import Derivative
-from .derivative.base import OptionMixin
-from .derivative.cliquet import EuropeanForwardStartOption
-from .derivative.european import EuropeanOption
-from .derivative.european_binary import EuropeanBinaryOption
-from .derivative.lookback import LookbackOption
-from .derivative.variance_swap import VarianceSwap
-from .primary.base import BasePrimary
-from .primary.base import Primary
-from .primary.brownian import BrownianStock
-from .primary.cir import CIRRate
-from .primary.heston import HestonStock
-from .primary.local_volatility import LocalVolatilityStock
-from .primary.merton_jump import MertonJumpStock
-from .primary.rough_bergomi import RoughBergomiStock
-from .primary.vasicek import VasicekRate
-=======
 from .base import BaseInstrument  # NOQA
 from .base import Instrument  # NOQA
 from .derivative.american_binary import AmericanBinaryOption  # NOQA
@@ -39,5 +16,5 @@
 from .primary.cir import CIRRate  # NOQA
 from .primary.heston import HestonStock  # NOQA
 from .primary.local_volatility import LocalVolatilityStock  # NOQA
-from .primary.vasicek import VasicekRate  # NOQA
->>>>>>> 98fc9ee1
+from .primary.merton_jump import MertonJumpStock  # NOQA
+from .primary.vasicek import VasicekRate  # NOQA