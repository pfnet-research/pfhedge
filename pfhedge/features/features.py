from typing import List
from typing import Optional
from typing import Type

import torch
from torch import Tensor
from torch.nn import Module

from pfhedge._utils.str import _format_float
from pfhedge.instruments.derivative.base import OptionMixin
from pfhedge.instruments.derivative.base import BaseDerivative

from ._base import Feature
from ._base import StateIndependentFeature
from ._getter import FeatureFactory


# for mypy only
class OptionType(BaseDerivative, OptionMixin):
    pass


class Moneyness(StateIndependentFeature):
    """Moneyness of the derivative.

    Moneyness reads :math:`S / K` where
    :math:`S` is the spot price of the underlying instrument and
    :math:`K` is the strike of the derivative.

    Name:
        ``'moneyness'``

    Examples:
        >>> from pfhedge.features import Moneyness
        >>> from pfhedge.instruments import BrownianStock
        >>> from pfhedge.instruments import EuropeanOption
        ...
        >>> _ = torch.manual_seed(42)
        >>> derivative = EuropeanOption(BrownianStock(), maturity=5/250, strike=2.0)
        >>> derivative.simulate()
        >>> derivative.underlier.spot
        tensor([[1.0000, 1.0016, 1.0044, 1.0073, 0.9930, 0.9906]])
        >>> f = Moneyness().of(derivative)
        >>> f.get()
        tensor([[[0.5000],
                 [0.5008],
                 [0.5022],
                 [0.5036],
                 [0.4965],
                 [0.4953]]])
    """

    derivative: OptionType

    def __init__(self, log: bool = False) -> None:
        super().__init__()
        self.log = log

    def __str__(self) -> str:
        return "log_moneyness" if self.log else "moneyness"

    def get(self, time_step: Optional[int] = None) -> Tensor:
        return self.derivative.moneyness(time_step, log=self.log).unsqueeze(-1)


class LogMoneyness(Moneyness):
    r"""Log-moneyness of the derivative.

    Log-moneyness reads :math:`\log(S / K)` where
    :math:`S` is the spot price of the underlying instrument and
    :math:`K` is the strike of the derivative.

    Name:
        ``'log_moneyness'``
    """

    derivative: OptionType

    def __init__(self) -> None:
        super().__init__(log=True)


class TimeToMaturity(StateIndependentFeature):
    """Remaining time to the maturity of the derivative.

    Name:
        ``'time_to_maturity'``

    Examples:
        >>> from pfhedge.features import Moneyness
        >>> from pfhedge.instruments import BrownianStock
        >>> from pfhedge.instruments import EuropeanOption
        ...
        >>> _ = torch.manual_seed(42)
        >>> derivative = EuropeanOption(BrownianStock(), maturity=5/250, strike=2.0)
        >>> derivative.simulate()
        >>> f = TimeToMaturity().of(derivative)
        >>> f.get()
        tensor([[[0.0200],
                 [0.0160],
                 [0.0120],
                 [0.0080],
                 [0.0040],
                 [0.0000]]])
    """

<<<<<<< HEAD
    derivative: OptionType

    def __str__(self) -> str:
        return "time_to_maturity"
=======
    derivative: BaseOption
    name = "time_to_maturity"
>>>>>>> 7d86391e

    def get(self, time_step: Optional[int] = None) -> Tensor:
        return self.derivative.time_to_maturity(time_step).unsqueeze(-1)


class ExpiryTime(TimeToMaturity):
    """Alias for ``TimeToMaturity``."""

    def __str__(self) -> str:
        return "expiry_time"


class UnderlierSpot(StateIndependentFeature):
    """Spot price of the underlier of the derivative.

    Name:
        ``'underlier_spot'``
    """

    def __init__(self, log: bool = False) -> None:
        super().__init__()
        self.log = log

    def __str__(self) -> str:
        return "underlier_log_spot" if self.log else "underlier_spot"

    def get(self, time_step: Optional[int] = None) -> Tensor:
        index = [time_step] if isinstance(time_step, int) else ...
        output = self.derivative.ul().spot[:, index].unsqueeze(-1)
        if self.log:
            output.log_()
        return output


class UnderlierLogSpot(UnderlierSpot):
    """Logarithm of the spot price of the underlier of the derivative.

    Name:
        ``'underlier_log_spot'``
    """

    def __init__(self):
        super().__init__(log=True)


class Spot(StateIndependentFeature):
    """Spot price of the derivative.

    Name:
        ``'spot'``
    """

    def __init__(self, log: bool = False) -> None:
        super().__init__()
        self.log = log

    def __str__(self) -> str:
        return "log_spot" if self.log else "spot"

    def get(self, time_step: Optional[int] = None) -> Tensor:
        index = [time_step] if isinstance(time_step, int) else ...
        output = self.derivative.spot[:, index].unsqueeze(-1)
        if self.log:
            output.log_()
        return output


class Volatility(StateIndependentFeature):
    """Volatility of the underlier of the derivative.

    Name:
        ``'volatility'``

    Examples:
    """

    name = "volatility"

    def get(self, time_step: Optional[int] = None) -> Tensor:
        index = [time_step] if isinstance(time_step, int) else ...
        return self.derivative.ul().volatility[:, index].unsqueeze(-1)


class Variance(StateIndependentFeature):
    """Variance of the underlier of the derivative.

    Name:
        ``'variance'``
    """

    name = "variance"

    def get(self, time_step: Optional[int]) -> Tensor:
        index = [time_step] if isinstance(time_step, int) else ...
        return self.derivative.ul().variance[:, index].unsqueeze(-1)


class PrevHedge(Feature):
    """Previous holding of underlier.

    Name:
        ``'prev_hedge'``
    """

    hedger: Module
    name = "prev_hedge"

    def get(self, time_step: Optional[int] = None) -> Tensor:
        if time_step is None:
            raise ValueError("time_step for prev_output should be specified")
        return self.hedger.get_buffer("prev_output")


class Barrier(StateIndependentFeature):
    """A feature which signifies whether the price of the underlier have reached
    the barrier. The output 1.0 means that the price have touched the barrier,
    and 0.0 otherwise.

    Args:
        threshold (float): The price level of the barrier.
        up (bool, default True): If ``True``, signifies whether the price has exceeded
            the barrier upward.
            If ``False``, signifies whether the price has exceeded the barrier downward.

    Examples:
        >>> from pfhedge.features import Barrier
        >>> from pfhedge.instruments import BrownianStock
        >>> from pfhedge.instruments import EuropeanOption
        ...
        >>> _ = torch.manual_seed(42)
        >>> derivative = EuropeanOption(BrownianStock(), maturity=5/250, strike=2.0)
        >>> derivative.simulate()
        >>> derivative.underlier.spot
        tensor([[1.0000, 1.0016, 1.0044, 1.0073, 0.9930, 0.9906]])
        >>> f = Barrier(threshold=1.004, up=True).of(derivative)
        >>> f.get()
        tensor([[[0.],
                 [0.],
                 [1.],
                 [1.],
                 [1.],
                 [1.]]])
    """

    def __init__(self, threshold: float, up: bool = True) -> None:
        super().__init__()
        self.threshold = threshold
        self.up = up

    def __repr__(self) -> str:
        params = [_format_float(self.threshold), "up=" + str(self.up)]
        return self._get_name() + "(" + ", ".join(params) + ")"

    def get(self, time_step: Optional[int] = None) -> Tensor:
        spot = self.derivative.ul().spot
        if time_step is None:
            if self.up:
                max = spot.cummax(-1).values
                output = (max >= self.threshold).to(spot.dtype)
            else:
                min = spot.cummin(-1).values
                output = (min <= self.threshold).to(spot.dtype)
        else:
            if self.up:
                max = spot[..., : time_step + 1].max(-1, keepdim=True).values
                output = (max >= self.threshold).to(spot.dtype)
            else:
                min = spot[..., : time_step + 1].min(-1, keepdim=True).values
                output = (min <= self.threshold).to(self.derivative.ul().spot.dtype)
        return output.unsqueeze(-1)


class Zeros(StateIndependentFeature):
    """A feature filled with the scalar value 0.

    Name:
        ``'zeros'``
    """

    name = "zeros"

    def get(self, time_step: Optional[int] = None) -> Tensor:
        index = [time_step] if time_step is not None else ...
        return torch.zeros_like(self.derivative.ul().spot[..., index]).unsqueeze(-1)


class Ones(StateIndependentFeature):
    """A feature filled with the scalar value 1.

    Name:
        ``'ones'``
    """

    name = "ones"

    def get(self, time_step: Optional[int] = None) -> Tensor:
        index = [time_step] if time_step is not None else ...
        return torch.ones_like(self.derivative.ul().spot[..., index]).unsqueeze(-1)


class Empty(StateIndependentFeature):
    """A feature filled with uninitialized data.

    Name:
        ``'empty'``
    """

    name = "empty"

    def get(self, time_step: Optional[int] = None) -> Tensor:
        index = [time_step] if time_step is not None else ...
        return torch.empty_like(self.derivative.ul().spot[..., index]).unsqueeze(-1)


class MaxMoneyness(StateIndependentFeature):
    """Cumulative maximum of moneyness.

    Name:
        ``'max_moneyness'``

    Examples:
        >>> from pfhedge.features import MaxMoneyness
        >>> from pfhedge.instruments import BrownianStock
        >>> from pfhedge.instruments import EuropeanOption
        ...
        >>> _ = torch.manual_seed(42)
        >>> derivative = EuropeanOption(BrownianStock(), maturity=5/250, strike=2.0)
        >>> derivative.simulate()
        >>> derivative.underlier.spot
        tensor([[1.0000, 1.0016, 1.0044, 1.0073, 0.9930, 0.9906]])
        >>> f = MaxMoneyness().of(derivative)
        >>> f.get()
        tensor([[[0.5000],
                 [0.5008],
                 [0.5022],
                 [0.5036],
                 [0.5036],
                 [0.5036]]])
    """

    derivative: OptionType

    def __init__(self, log: bool = False) -> None:
        super().__init__()
        self.log = log

    def __str__(self) -> str:
        return "max_log_moneyness" if self.log else "max_moneyness"

    def get(self, time_step: Optional[int] = None) -> Tensor:
        return self.derivative.max_moneyness(time_step, log=self.log).unsqueeze(-1)


class MaxLogMoneyness(MaxMoneyness):
    """Cumulative maximum of log Moneyness.

    Name:
        ``'max_log_moneyness'``
    """

    derivative: OptionType

    def __init__(self) -> None:
        super().__init__(log=True)


FEATURES: List[Type[Feature]] = [
    Empty,
    ExpiryTime,
    TimeToMaturity,
    LogMoneyness,
    MaxLogMoneyness,
    MaxMoneyness,
    Moneyness,
    PrevHedge,
    Variance,
    Volatility,
    Zeros,
    Spot,
    UnderlierSpot,
]

for cls in FEATURES:
    FeatureFactory().register_feature(str(cls()), cls)<|MERGE_RESOLUTION|>--- conflicted
+++ resolved
@@ -104,15 +104,8 @@
                  [0.0000]]])
     """
 
-<<<<<<< HEAD
-    derivative: OptionType
-
-    def __str__(self) -> str:
-        return "time_to_maturity"
-=======
-    derivative: BaseOption
+    derivative: OptionType
     name = "time_to_maturity"
->>>>>>> 7d86391e
 
     def get(self, time_step: Optional[int] = None) -> Tensor:
         return self.derivative.time_to_maturity(time_step).unsqueeze(-1)
