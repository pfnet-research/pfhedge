--- conflicted
+++ resolved
@@ -49,12 +49,7 @@
         return "expiry_time"
 
     def __getitem__(self, i: int) -> Tensor:
-<<<<<<< HEAD
-        return self.derivative.time_to_maturity(i).unsqueeze(-1)
-=======
         return self.derivative.time_to_maturity(i)
->>>>>>> def4d988
-
 
 class Volatility(Feature):
     """Volatility of the underlier of the derivative."""
@@ -151,11 +146,7 @@
 
 
 class ModuleOutput(Feature, Module):
-<<<<<<< HEAD
-    """The feature computed as an output of a `torch.nn.Module`.
-=======
     """The feature computed as an output of a ``torch.nn.Module``.
->>>>>>> def4d988
 
     Args:
         module (torch.nn.Module): Module to compute the value of the feature.
