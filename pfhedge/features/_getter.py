--- conflicted
+++ resolved
@@ -16,19 +16,6 @@
 from .features import Zeros
 
 FEATURES = [
-<<<<<<< HEAD
-    Empty(),
-    ExpiryTime(),
-    TimeToMaturity(),
-    LogMoneyness(),
-    MaxLogMoneyness(),
-    MaxMoneyness(),
-    Moneyness(),
-    PrevHedge(),
-    Volatility(),
-    Variance(),
-    Zeros(),
-=======
     Empty,
     ExpiryTime,
     TimeToMaturity,
@@ -37,9 +24,9 @@
     MaxMoneyness,
     Moneyness,
     PrevHedge,
+    Variance,
     Volatility,
     Zeros,
->>>>>>> d7f28464
 ]
 
 DICT_FEATURES = {str(f()): f for f in FEATURES}
