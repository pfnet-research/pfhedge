--- conflicted
+++ resolved
@@ -143,16 +143,9 @@
     else:
         return input ** (1.0 - a)
 
-
-<<<<<<< HEAD
-def topp(input, p: float, dim: Optional[int] = None, largest: bool = True):
+def topp(input: Tensor, p: float, dim: Optional[int] = None, largest: bool = True):
     """Returns the largest :math:`p * N` elements of the given input tensor,
     where :math:`N` stands for the total number of elements in the input tensor.
-=======
-def topp(input: Tensor, p: float, dim: Optional[int] = None, largest: bool = True):
-    """Returns the largest `p * N` elements of the given input tensor,
-    where `N` stands for the total number of elements in the input tensor.
->>>>>>> 6950b4b9
 
     If ``dim`` is not given, the last dimension of the ``input`` is chosen.
 
