--- conflicted
+++ resolved
@@ -201,12 +201,7 @@
 
     See :class:`pfhedge.nn.EntropicRiskMeasure` for details.
     """
-<<<<<<< HEAD
-    input_min = torch.min(input, dim=0).values
-    return (-exp_utility(input - input_min, a=a).mean(0)).log() / a - input_min
-=======
     return (torch.logsumexp(-input * a, dim=0) - math.log(input.size(0))) / a
->>>>>>> f0c49a5a
 
 
 def topp(
