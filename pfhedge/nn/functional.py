--- conflicted
+++ resolved
@@ -591,11 +591,5 @@
     Returns:
         torch.Tensor
     """
-<<<<<<< HEAD
-    x = torch.as_tensor(input)  # log moneyness
-    var = a + b * (rho * (x - m) + ((x - m).square() + s**2))
-    return var.sqrt()
-=======
     k_m = torch.as_tensor(input - m)  # k - m
-    return a + b * (rho * k_m + (k_m.square() + sigma**2).sqrt())
->>>>>>> d0f9d556
+    return a + b * (rho * k_m + (k_m.square() + sigma ** 2).sqrt())