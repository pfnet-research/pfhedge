--- conflicted
+++ resolved
@@ -864,7 +864,6 @@
 
     See :func:`pfhedge.nn.BSEuropeanBinaryOption.gamma` for details.
     """
-<<<<<<< HEAD
     s, t, v = broadcast_all(log_moneyness, time_to_maturity, volatility)
     spot = s.exp() * strike
 
@@ -872,16 +871,6 @@
     w = volatility * time_to_maturity.square()
 
     return -npdf(d2_tensor).div(w * spot.square()) * (1 + d2_tensor.div(w))
-=======
-    # TODO(simaki): Directly compute gamma.
-    return autogreek.gamma_from_delta(
-        bs_european_binary_delta,
-        log_moneyness=log_moneyness,
-        time_to_maturity=time_to_maturity,
-        volatility=volatility,
-        strike=strike,
-    )
->>>>>>> 2b41afa2
 
 
 def bs_european_binary_vega(
