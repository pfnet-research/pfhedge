from math import ceil
from math import pi as kPI
from typing import Optional
from typing import Tuple
from typing import Union

import torch
import torch.nn.functional as fn
from torch import Tensor
from torch.distributions.normal import Normal
from torch.distributions.utils import broadcast_all

import pfhedge.autogreek as autogreek
from pfhedge._utils.typing import TensorOrScalar


def european_payoff(input: Tensor, call: bool = True, strike: float = 1.0) -> Tensor:
    """Returns the payoff of a European option.

    .. seealso::
        - :class:`pfhedge.instruments.EuropeanOption`

    Args:
        input (torch.Tensor): The input tensor representing the price trajectory.
        call (bool, default=True): Specifies whether the option is call or put.
        strike (float, default=1.0): The strike price of the option.

    Shape:
        - input: :math:`(*, T)` where
          :math:`T` is the number of time steps and
          :math:`*` means any number of additional dimensions.
        - output: :math:`(*)`

    Returns:
        torch.Tensor
    """
    if call:
        return fn.relu(input[..., -1] - strike)
    else:
        return fn.relu(strike - input[..., -1])


def lookback_payoff(input: Tensor, call: bool = True, strike: float = 1.0) -> Tensor:
    """Returns the payoff of a lookback option with a fixed strike.

    .. seealso::
        - :class:`pfhedge.instruments.LookbackOption`

    Args:
        input (torch.Tensor): The input tensor representing the price trajectory.
        call (bool, default=True): Specifies whether the option is call or put.
        strike (float, default=1.0): The strike price of the option.

    Shape:
        - input: :math:`(*, T)` where
          :math:`T` is the number of time steps and
          :math:`*` means any number of additional dimensions.
        - output: :math:`(*)`

    Returns:
        torch.Tensor
    """
    if call:
        return fn.relu(input.max(dim=-1).values - strike)
    else:
        return fn.relu(strike - input.min(dim=-1).values)


def american_binary_payoff(
    input: Tensor, call: bool = True, strike: float = 1.0
) -> Tensor:
    """Returns the payoff of an American binary option.

    .. seealso::
        - :class:`pfhedge.instruments.AmericanBinaryOption`

    Args:
        input (torch.Tensor): The input tensor representing the price trajectory.
        call (bool, default=True): Specifies whether the option is call or put.
        strike (float, default=1.0): The strike price of the option.

    Shape:
        - input: :math:`(*, T)` where
          :math:`T` is the number of time steps and
          :math:`*` means any number of additional dimensions.
        - output: :math:`(*)`

    Returns:
        torch.Tensor
    """
    if call:
        return (input.max(dim=-1).values >= strike).to(input)
    else:
        return (input.min(dim=-1).values <= strike).to(input)


def european_binary_payoff(
    input: Tensor, call: bool = True, strike: float = 1.0
) -> Tensor:
    """Returns the payoff of a European binary option.

    .. seealso::
        - :class:`pfhedge.instruments.EuropeanBinaryOption`

    Args:
        input (torch.Tensor): The input tensor representing the price trajectory.
        call (bool, default=True): Specifies whether the option is call or put.
        strike (float, default=1.0): The strike price of the option.

    Shape:
        - input: :math:`(*, T)` where
          :math:`T` is the number of time steps and
          :math:`*` means any number of additional dimensions.
        - output: :math:`(*)`

    Returns:
        torch.Tensor
    """
    if call:
        return (input[..., -1] >= strike).to(input)
    else:
        return (input[..., -1] <= strike).to(input)


def european_forward_start_payoff(
    input: Tensor, strike: float = 1.0, start_index: int = 0, end_index: int = -1
) -> Tensor:
    """Returns the payoff of a European forward start option.

    .. seealso::
        - :class:`pfhedge.instruments.EuropeanForwardStartOption`

    Args:
        input (torch.Tensor): The input tensor representing the price trajectory.
        strike (float, default=1.0): The strike price of the option.
        start_index (int, default=0): The time index at which the option starts.
        end_index (int, default=-1): The time index at which the option ends.

    Shape:
        - input: :math:`(*, T)` where
          :math:`T` is the number of time steps and
          :math:`*` means any number of additional dimensions.
        - output: :math:`(*)`

    Returns:
        torch.Tensor
    """
    return fn.relu(input[..., end_index] / input[..., start_index] - strike)


def exp_utility(input: Tensor, a: float = 1.0) -> Tensor:
    r"""Applies an exponential utility function.

    An exponential utility function is defined as:

    .. math::

        u(x) = -\exp(-a x) \,.

    Args:
        input (torch.Tensor): The input tensor.
        a (float, default=1.0): The risk aversion coefficient of the exponential
            utility.

    Returns:
        torch.Tensor
    """
    return -(-a * input).exp()


def isoelastic_utility(input: Tensor, a: float) -> Tensor:
    r"""Applies an isoelastic utility function.

    An isoelastic utility function is defined as:

    .. math::

        u(x) = \begin{cases}
        x^{1 - a} & a \neq 1 \\
        \log{x} & a = 1
        \end{cases} \,.

    Args:
        input (torch.Tensor): The input tensor.
        a (float): Relative risk aversion coefficient of the isoelastic
            utility.

    Returns:
        torch.Tensor
    """
    if a == 1.0:
        return input.log()
    else:
        return input.pow(1.0 - a)


def entropic_risk_measure(input: Tensor, a: float = 1.0) -> Tensor:
    """Returns the entropic risk measure.

    See :class:`pfhedge.nn.EntropicRiskMeasure` for details.
    """
    return (-exp_utility(input, a=a).mean(0)).log() / a


def topp(input: Tensor, p: float, dim: Optional[int] = None, largest: bool = True):
    """Returns the largest :math:`p * N` elements of the given input tensor,
    where :math:`N` stands for the total number of elements in the input tensor.

    If ``dim`` is not given, the last dimension of the ``input`` is chosen.

    If ``largest`` is ``False`` then the smallest elements are returned.

    A namedtuple of ``(values, indices)`` is returned, where the ``indices``
    are the indices of the elements in the original ``input`` tensor.

    .. seealso::
        - :func:`torch.topk`: Returns the ``k`` largest elements of the given input tensor
          along a given dimension.

    Args:
        input (torch.Tensor): The input tensor.
        p (float): The quantile level.
        dim (int, optional): The dimension to sort along.
        largest (bool, default=True): Controls whether to return largest or smallest
            elements.

    Returns:
        torch.Tensor

    Examples:
        >>> from pfhedge.nn.functional import topp
        >>>
        >>> input = torch.arange(1.0, 6.0)
        >>> input
        tensor([1., 2., 3., 4., 5.])
        >>> topp(input, 3 / 5)
        torch.return_types.topk(
        values=tensor([5., 4., 3.]),
        indices=tensor([4, 3, 2]))
    """
    if dim is None:
        return input.topk(ceil(p * input.numel()), largest=largest)
    else:
        return input.topk(ceil(p * input.size(dim)), dim=dim, largest=largest)


def expected_shortfall(input: Tensor, p: float, dim: Optional[int] = None) -> Tensor:
    """Returns the expected shortfall of the given input tensor.

    Args:
        input (torch.Tensor): The input tensor.
        p (float): The quantile level.
        dim (int, optional): The dimension to sort along.

    Returns:
        torch.Tensor

    Examples:
        >>> from pfhedge.nn.functional import expected_shortfall
        >>>
        >>> input = -torch.arange(10.0)
        >>> input
        tensor([-0., -1., -2., -3., -4., -5., -6., -7., -8., -9.])
        >>> expected_shortfall(input, 0.3)
        tensor(8.)
    """
    if dim is None:
        return -topp(input, p=p, largest=False).values.mean()
    else:
        return -topp(input, p=p, largest=False, dim=dim).values.mean(dim=dim)


def _min_values(input: Tensor, dim: Optional[int] = None) -> Tensor:
    return input.min() if dim is None else input.min(dim=dim).values


def _max_values(input: Tensor, dim: Optional[int] = None) -> Tensor:
    return input.max() if dim is None else input.max(dim=dim).values


def value_at_risk(input: Tensor, p: float, dim: Optional[int] = None) -> Tensor:
    """Returns the value at risk of the given input tensor.

    Note:
        If :math:`p \leq 1 / N`` with :math:`N` being the number of elements to sort,
        returns the smallest element in the tensor.
        If :math:`p > 1 - 1 / N``, returns the largest element in the tensor.

    Args:
        input (torch.Tensor): The input tensor.
        p (float): The quantile level.
        dim (int, optional): The dimension to sort along.

    Returns:
        torch.Tensor

    Examples:
        >>> from pfhedge.nn.functional import value_at_risk
        >>>
        >>> input = -torch.arange(10.0)
        >>> input
        tensor([-0., -1., -2., -3., -4., -5., -6., -7., -8., -9.])
        >>> value_at_risk(input, 0.3)
        tensor(-7.)
    """
    n = input.numel() if dim is None else input.size(dim)

    if p <= 1 / n:
        output = _min_values(input, dim=dim)
    elif p > 1 - 1 / n:
        output = _max_values(input, dim=dim)
    else:
        q = (p - (1 / n)) / (1 - (1 / n))
        output = input.quantile(q, dim=dim)

    return output


def leaky_clamp(
    input: Tensor,
    min: Optional[Tensor] = None,
    max: Optional[Tensor] = None,
    clamped_slope: float = 0.01,
    inverted_output: str = "mean",
) -> Tensor:
    r"""Leakily clamp all elements in ``input`` into the range :math:`[\min, \max]`.

    See :class:`pfhedge.nn.LeakyClamp` for details.
    """
    x = input

    if min is not None:
        min = torch.as_tensor(min).to(x)
        x = x.maximum(min + clamped_slope * (x - min))

    if max is not None:
        max = torch.as_tensor(max).to(x)
        x = x.minimum(max + clamped_slope * (x - max))

    if min is not None and max is not None:
        if inverted_output == "mean":
            y = (min + max) / 2
        elif inverted_output == "max":
            y = max
        else:
            raise ValueError("inverted_output must be 'mean' or 'max'.")
        x = x.where(min <= max, y)

    return x


def clamp(
    input: Tensor,
    min: Optional[Tensor] = None,
    max: Optional[Tensor] = None,
    inverted_output: str = "mean",
) -> Tensor:
    r"""Clamp all elements in ``input`` into the range :math:`[\min, \max]`.

    See :class:`pfhedge.nn.Clamp` for details.
    """
    if inverted_output == "mean":
        output = leaky_clamp(input, min, max, clamped_slope=0.0, inverted_output="mean")
    elif inverted_output == "max":
        output = torch.clamp(input, min, max)
    else:
        raise ValueError("inverted_output must be 'mean' or 'max'.")
    return output


def realized_variance(input: Tensor, dt: TensorOrScalar) -> Tensor:
    r"""Returns the realized variance of the price.

    Realized variance :math:`\sigma^2` of the stock price :math:`S` is defined as:

    .. math::

        \sigma^2 = \frac{1}{T - 1} \sum_{i = 1}^{T - 1}
        \frac{1}{dt} \log(S_{i + 1} / S_i)^2

    where :math:`T` is the number of time steps.

    Note:
        The mean of log return is assumed to be zero.

    Args:
        input (torch.Tensor): The input tensor.
        dt (torch.Tensor or float): The intervals of the time steps.

    Shape:
        - input: :math:`(*, T)` where
          :math:`T` stands for the number of time steps and
          :math:`*` means any number of additional dimensions.
        - output: :math:`(*)`

    Returns:
        torch.Tensor
    """
    return input.log().diff(dim=-1).square().mean(dim=-1) / dt


def realized_volatility(input: Tensor, dt: Union[Tensor, float]) -> Tensor:
    """Returns the realized volatility of the price.
    It is square root of :func:`realized_variance`.

    Args:
        input (torch.Tensor): The input tensor.
        dt (torch.Tensor or float): The intervals of the time steps.

    Shape:
        - input: :math:`(*, T)` where
          :math:`T` stands for the number of time steps and
          :math:`*` means any number of additional dimensions.
        - output: :math:`(*)`

    Returns:
        torch.Tensor
    """
    return realized_variance(input, dt=dt).sqrt()


def terminal_value(
    spot: Tensor,
    unit: Tensor,
    cost: float = 0.0,
    payoff: Optional[Tensor] = None,
    deduct_first_cost: bool = True,
) -> Tensor:
    r"""Returns the terminal portfolio value.

    The terminal value of a hedger's portfolio is given by

    .. math::

        \text{PL}(Z, \delta, S) =
        - Z
        + \sum_{i = 0}^{T - 2} \delta_{i - 1} (S_{i} - S_{i - 1})
        - c \sum_{i = 0}^{T - 1} |\delta_{i} - \delta_{i - 1}| S_{i}

    where :math:`Z` is the payoff of the derivative, :math:`T` is the number of
    time steps, :math:`S` is the spot price, :math:`\delta` is the signed number
    of shares held at each time step.
    We define :math:`\delta_0 = 0` for notational convenience.

    A hedger sells the derivative to its customer and
    obliges to settle the payoff at maturity.
    The dealer hedges the risk of this liability
    by trading the underlying instrument of the derivative.
    The resulting profit and loss is obtained by adding up the payoff to the
    customer, capital gains from the underlying asset, and the transaction cost.

    References:
        - Buehler, H., Gonon, L., Teichmann, J. and Wood, B., 2019.
          Deep hedging. Quantitative Finance, 19(8), pp.1271-1291.
          [arXiv:`1802.03042 <https://arxiv.org/abs/1802.03042>`_ [q-fin]]

    Args:
        spot (torch.Tensor): The spot price of the underlying asset :math:`S`.
        unit (torch.Tensor): The signed number of shares of the underlying asset
            :math:`\delta`.
        cost (float, default=0.0): The proportional transaction cost rate of
            the underlying asset :math:`c`.
        payoff (torch.Tensor, optional): The payoff of the derivative :math:`Z`.
        deduct_first_cost (bool, default=True): Whether to deduct the transaction
            cost of the stock at the first time step.
            If ``False``, :math:`- c |\delta_0| S_1` is omitted the above
            equation of the terminal value.

    Shape:
        - spot: :math:`(N, *, T)` where
          :math:`T` is the number of time steps and
          :math:`*` means any number of additional dimensions.
        - unit: :math:`(N, *, T)`
        - payoff: :math:`(N, *)`
        - output: :math:`(N, *)`.

    Returns:
        torch.Tensor
    """
    if spot.size() != unit.size():
        raise RuntimeError(f"unmatched sizes: spot {spot.size()}, unit {unit.size()}")
    if payoff is not None and spot.size()[:-1] != payoff.size():
        raise RuntimeError(
            f"unmatched sizes: spot {spot.size()}, payoff {payoff.size()}"
        )

    value = unit[..., :-1].mul(spot.diff(dim=-1)).sum(-1)
    value += -cost * unit.diff(dim=-1).abs().mul(spot[..., 1:]).sum(-1)
    if payoff is not None:
        value -= payoff
    if deduct_first_cost:
        value -= cost * unit[..., 0].abs() * spot[..., 0]

    return value


def ncdf(input: Tensor) -> Tensor:
    r"""Returns a new tensor with the normal cumulative distribution function.

    .. math::
        \text{ncdf}(x) =
            \int_{-\infty}^x
            \frac{1}{\sqrt{2 \pi}} e^{-\frac{y^2}{2}} dy

    Args:
        input (torch.Tensor): The input tensor.

    Returns:
        torch.Tensor

    Examples:
        >>> from pfhedge.nn.functional import ncdf
        >>>
        >>> input = torch.tensor([-1.0, 0.0, 10.0])
        >>> ncdf(input)
        tensor([0.1587, 0.5000, 1.0000])
    """
    return Normal(0.0, 1.0).cdf(input)


def npdf(input: Tensor) -> Tensor:
    r"""Returns a new tensor with the normal distribution function.

    .. math::
        \text{npdf}(x) = \frac{1}{\sqrt{2 \pi}} e^{-\frac{x^2}{2}}

    Args:
        input (torch.Tensor): The input tensor.

    Returns:
        torch.Tensor

    Examples:
        >>> from pfhedge.nn.functional import npdf
        >>>
        >>> input = torch.tensor([-1.0, 0.0, 10.0])
        >>> npdf(input)
        tensor([2.4197e-01, 3.9894e-01, 7.6946e-23])
    """
    return Normal(0.0, 1.0).log_prob(input).exp()


def d1(
    log_moneyness: TensorOrScalar,
    time_to_maturity: TensorOrScalar,
    volatility: TensorOrScalar,
) -> Tensor:
    r"""Returns :math:`d_1` in the Black-Scholes formula.

    .. math::
        d_1 = \frac{s}{\sigma \sqrt{t}} + \frac{\sigma \sqrt{t}}{2}

    where
    :math:`s` is the log moneyness,
    :math:`t` is the time to maturity, and
    :math:`\sigma` is the volatility.

    Note:
        Risk-free rate is set to zero.

    Args:
        log_moneyness (torch.Tensor or float): Log moneyness of the underlying asset.
        time_to_maturity (torch.Tensor or float): Time to maturity of the derivative.
        volatility (torch.Tensor or float): Volatility of the underlying asset.

    Returns:
        torch.Tensor
    """
    s, t, v = broadcast_all(log_moneyness, time_to_maturity, volatility)
    if not (t >= 0).all():
        raise ValueError("all elements in time_to_maturity have to be non-negative")
    if not (v >= 0).all():
        raise ValueError("all elements in volatility have to be non-negative")
    variance = v * t.sqrt()
    output = s / variance + variance / 2
    # TODO(simaki): Replace zeros_like with 0.0 once https://github.com/pytorch/pytorch/pull/62084 is merged
    return output.where((s != 0).logical_or(variance != 0), torch.zeros_like(output))


def d2(
    log_moneyness: TensorOrScalar,
    time_to_maturity: TensorOrScalar,
    volatility: TensorOrScalar,
) -> Tensor:
    r"""Returns :math:`d_2` in the Black-Scholes formula.

    .. math::
        d_2 = \frac{s}{\sigma \sqrt{t}} - \frac{\sigma \sqrt{t}}{2}

    where
    :math:`s` is the log moneyness,
    :math:`t` is the time to maturity, and
    :math:`\sigma` is the volatility.

    Note:
        Risk-free rate is set to zero.

    Args:
        log_moneyness (torch.Tensor or float): Log moneyness of the underlying asset.
        time_to_maturity (torch.Tensor or float): Time to maturity of the derivative.
        volatility (torch.Tensor or float): Volatility of the underlying asset.

    Returns:
        torch.Tensor
    """
    s, t, v = broadcast_all(log_moneyness, time_to_maturity, volatility)
    if not (t >= 0).all():
        raise ValueError("all elements in time_to_maturity have to be non-negative")
    if not (v >= 0).all():
        raise ValueError("all elements in volatility have to be non-negative")
    variance = v * t.sqrt()
    output = s / variance - variance / 2
    # TODO(simaki): Replace zeros_like with 0.0 once https://github.com/pytorch/pytorch/pull/62084 is merged
    return output.where((s != 0).logical_or(variance != 0), torch.zeros_like(output))


def ww_width(
    gamma: Tensor, spot: Tensor, cost: TensorOrScalar, a: TensorOrScalar = 1.0
) -> Tensor:
    r"""Returns half-width of the no-transaction band for
    Whalley-Wilmott's hedging strategy.

    See :class:`pfhedge.nn.WhalleyWilmott` for details.

    Args:
        gamma (torch.Tensor): The gamma of the derivative,
        spot (torch.Tensor): The spot price of the underlier.
        cost (torch.Tensor or float): The cost rate of the underlier.
        a (torch.Tensor or float, default=1.0): Risk aversion parameter in exponential utility.

    Returns:
        torch.Tensor
    """
    return (cost * (3 / 2) * gamma.square() * spot / a).pow(1 / 3)


def svi_variance(
    input: TensorOrScalar,
    a: TensorOrScalar,
    b: TensorOrScalar,
    rho: TensorOrScalar,
    m: TensorOrScalar,
    sigma: TensorOrScalar,
) -> Tensor:
    r"""Returns variance in the SVI model.

    See :class:`pfhedge.nn.SVIVariance` for details.

    Args:
        input (torch.Tensor or float): Log strike of the underlying asset.
            That is, :math:`k = \log(K / S)` for spot :math:`S` and strike :math:`K`.
        a (torch.Tensor or float): The parameter :math:`a`.
        b (torch.Tensor or float): The parameter :math:`b`.
        rho (torch.Tensor or float): The parameter :math:`\rho`.
        m (torch.Tensor or float): The parameter :math:`m`.
        sigma (torch.Tensor or float): The parameter :math:`s`.

    Returns:
        torch.Tensor
    """
    k_m = torch.as_tensor(input - m)  # k - m
    return a + b * (rho * k_m + (k_m.square() + sigma ** 2).sqrt())


def bilerp(
    input1: Tensor,
    input2: Tensor,
    input3: Tensor,
    input4: Tensor,
    weight1: TensorOrScalar,
    weight2: TensorOrScalar,
) -> Tensor:
    r"""Does a bilinear interpolation of four tensors based on a scalar or tensor weights and
    returns the resulting tensor.

    The output is given by

    .. math::
        \text{output}_i
        & = (1 - w_1) (1 - w_2) \cdot \text{input1}_i
        + w_1 (1 - w_2) \cdot \text{input2}_i \\
        & \quad + (1 - w_1) w_2 \cdot \text{input3}_i
        + w_1 w_2 \cdot \text{input4}_i ,

    where :math:`w_1` and :math:`w_2` are the weights.

    The shapes of inputs must be broadcastable.
    If ``weight`` is a tensor, then the shapes of ``weight`` must also be broadcastable.

    Args:
        input1 (torch.Tensor): The input tensor.
        input2 (torch.Tensor): The input tensor.
        input3 (torch.Tensor): The input tensor.
        input4 (torch.Tensor): The input tensor.
        weight1 (float or torch.Tensor): The weight tensor.
        weight2 (float or torch.Tensor): The weight tensor.

    Returns:
        torch.Tensor
    """
    lerp1 = torch.lerp(input1, input2, weight1)
    lerp2 = torch.lerp(input3, input4, weight1)
    return torch.lerp(lerp1, lerp2, weight2)


def bs_european_price(
    log_moneyness: Tensor,
    time_to_maturity: Tensor,
    volatility: Tensor,
    strike: TensorOrScalar = 1.0,
    call: bool = True,
) -> Tensor:
    """Returns Black-Scholes price of a European option.

    See :func:`pfhedge.nn.BSEuropeanOption.price` for details.
    """
    s, t, v = broadcast_all(log_moneyness, time_to_maturity, volatility)

    spot = s.exp() * strike
    price = spot * ncdf(d1(s, t, v)) - strike * ncdf(d2(s, t, v))
    price = price + strike * (1 - s.exp()) if not call else price  # put-call parity

    return price


def bs_european_delta(
    log_moneyness: Tensor,
    time_to_maturity: Tensor,
    volatility: Tensor,
    call: bool = True,
) -> Tensor:
    """Returns Black-Scholes delta of a European option.

    See :func:`pfhedge.nn.BSEuropeanOption.delta` for details.
    """
    s, t, v = broadcast_all(log_moneyness, time_to_maturity, volatility)

    delta = ncdf(d1(s, t, v))
    delta = delta - 1 if not call else delta  # put-call parity

    return delta


def bs_european_gamma(
    log_moneyness: Tensor,
    time_to_maturity: Tensor,
    volatility: Tensor,
    strike: TensorOrScalar = 1.0,
) -> Tensor:
    """Returns Black-Scholes gamma of a European option.

    See :func:`pfhedge.nn.BSEuropeanOption.gamma` for details.
    """
    s, t, v = broadcast_all(log_moneyness, time_to_maturity, volatility)
    spot = strike * s.exp()
    numerator = npdf(d1(s, t, v))
    denominator = spot * v * t.sqrt()
    output = numerator / denominator
    return torch.where(
        (numerator == 0).logical_and(denominator == 0), torch.zeros_like(output), output
    )


def bs_european_vega(
    log_moneyness: Tensor,
    time_to_maturity: Tensor,
    volatility: Tensor,
    strike: TensorOrScalar,
) -> Tensor:
    """Returns Black-Scholes vega of a European option.

    See :func:`pfhedge.nn.BSEuropeanOption.vega` for details.
    """
    s, t, v = broadcast_all(log_moneyness, time_to_maturity, volatility)
    price = strike * s.exp()
    return npdf(d1(s, t, v)) * price * t.sqrt()


def bs_european_theta(
    log_moneyness: Tensor,
    time_to_maturity: Tensor,
    volatility: Tensor,
    strike: TensorOrScalar,
) -> Tensor:
    """Returns Black-Scholes theta of a European option.

    See :func:`pfhedge.nn.BSEuropeanOption.theta` for details.
    """
    s, t, v = broadcast_all(log_moneyness, time_to_maturity, volatility)
    price = strike * s.exp()
    numerator = -npdf(d1(s, t, v)) * price * v
    denominator = 2 * t.sqrt()
    output = numerator / denominator
    return torch.where(
        (numerator == 0).logical_and(denominator == 0), torch.zeros_like(output), output
    )


def bs_european_binary_price(
    log_moneyness: Tensor,
    time_to_maturity: Tensor,
    volatility: Tensor,
    call: bool = True,
) -> Tensor:
    """Returns Black-Scholes price of a European binary option.

    See :func:`pfhedge.nn.BSEuropeanBinaryOption.price` for details.
    """
    s, t, v = broadcast_all(log_moneyness, time_to_maturity, volatility)

    price = ncdf(d2(s, t, v))
    price = 1.0 - price if not call else price  # put-call parity

    return price


def bs_european_binary_delta(
    log_moneyness: Tensor,
    time_to_maturity: Tensor,
    volatility: Tensor,
    call: bool = True,
    strike: TensorOrScalar = 1.0,
) -> Tensor:
    """Returns Black-Scholes delta of a European binary option.

    See :func:`pfhedge.nn.BSEuropeanBinaryOption.delta` for details.
    """
    s, t, v = broadcast_all(log_moneyness, time_to_maturity, volatility)

    spot = s.exp() * strike

    numerator = npdf(d2(s, t, v))
    denominator = spot * v * t.sqrt()
    delta = numerator / denominator
    delta = torch.where(
        (numerator == 0).logical_and(denominator == 0), torch.zeros_like(delta), delta
    )
    delta = -delta if not call else delta  # put-call parity

    return delta


def bs_european_binary_gamma(
    log_moneyness: Tensor,
    time_to_maturity: Tensor,
    volatility: Tensor,
    strike: TensorOrScalar = 1.0,
) -> Tensor:
    """Returns Black-Scholes gamma of a European binary option.

    See :func:`pfhedge.nn.BSEuropeanBinaryOption.gamma` for details.
    """
    # TODO(simaki): Directly compute gamma.
    return autogreek.gamma_from_delta(
        bs_european_binary_delta,
        log_moneyness=log_moneyness,
        time_to_maturity=time_to_maturity,
        volatility=volatility,
        strike=strike,
    )


def bs_european_binary_vega(
    log_moneyness: Tensor,
    time_to_maturity: Tensor,
    volatility: Tensor,
    strike: TensorOrScalar = 1.0,
) -> Tensor:
    """Returns Black-Scholes vega of a European binary option.

    See :func:`pfhedge.nn.BSEuropeanBinaryOption.vega` for details.
    """
    # TODO(simaki): Directly compute gamma.
    return autogreek.vega(
        bs_european_binary_price,
        log_moneyness=log_moneyness,
        time_to_maturity=time_to_maturity,
        volatility=volatility,
        strike=strike,
    )


def bs_european_binary_theta(
    log_moneyness: Tensor,
    time_to_maturity: Tensor,
    volatility: Tensor,
    strike: TensorOrScalar = 1.0,
) -> Tensor:
    """Returns Black-Scholes theta of a European binary option.

    See :func:`pfhedge.nn.BSEuropeanBinaryOption.theta` for details.
    """
    # TODO(simaki): Directly compute theta.
    return autogreek.theta(
        bs_european_binary_price,
        log_moneyness=log_moneyness,
        time_to_maturity=time_to_maturity,
        volatility=volatility,
        strike=strike,
    )


def bs_american_binary_price(
    log_moneyness: Tensor,
    max_log_moneyness: Tensor,
    time_to_maturity: Tensor,
    volatility: Tensor,
) -> Tensor:
    """Returns Black-Scholes price of an American binary option.

    See :func:`pfhedge.nn.BSAmericanBinaryOption.price` for details.
    """
    # This formula is derived using the results in Section 7.3.3 of Shreve's book.
    # Price is I_2 - I_4 where the interval of integration is [k --> -inf, b].
    # By this substitution we get N([log(S(0) / K) + ...] / sigma T) --> 1.

    s, t, v = broadcast_all(log_moneyness, time_to_maturity, volatility)
    p = ncdf(d2(s, t, v)) + s.exp() * ncdf(d1(s, t, v))

    return p.where(max_log_moneyness < 0, torch.ones_like(p))


def bs_american_binary_delta(
    log_moneyness: Tensor,
    max_log_moneyness: Tensor,
    time_to_maturity: Tensor,
    volatility: Tensor,
    strike: TensorOrScalar,
) -> Tensor:
    """Returns Black-Scholes delta of an American binary option.

    See :func:`pfhedge.nn.BSAmericanBinaryOption.delta` for details.
    """
    s, t, v = broadcast_all(log_moneyness, time_to_maturity, volatility)
    spot = s.exp() * strike

    d1_tensor = d1(s, t, v)
    d2_tensor = d2(s, t, v)
    w = v * t.sqrt()

    # ToDo: fix 0/0 issue
    p = (
        npdf(d2_tensor).div(spot * w)
        + ncdf(d1_tensor).div(strike)
        + npdf(d1_tensor).div(strike * w)
    )
    return p.where(max_log_moneyness < 0, torch.zeros_like(p))


def bs_american_binary_gamma(
    log_moneyness: Tensor,
    max_log_moneyness: Tensor,
    time_to_maturity: Tensor,
    volatility: Tensor,
    strike: TensorOrScalar,
) -> Tensor:
    """Returns Black-Scholes gamma of an American binary option.

    See :func:`pfhedge.nn.BSAmericanBinaryOption.gamma` for details.
    """
<<<<<<< HEAD
    s, t, v = broadcast_all(log_moneyness, time_to_maturity, volatility)
    spot = s.exp() * strike

    d1_tensor = d1(s, t, v)
    d2_tensor = d2(s, t, v)
    w = v * t.sqrt()

    p = (
        -npdf(d2_tensor).div(spot.square() * w)
        - d2_tensor * npdf(d2_tensor).div(spot.square() * w.square())
        + npdf(d1_tensor).div(spot * strike * w)
        - d1_tensor * npdf(d1_tensor).div(spot * strike * w.square())
=======
    # TODO(simaki): Compute analytically
    return autogreek.gamma_from_delta(
        bs_american_binary_price,
        log_moneyness=log_moneyness,
        max_log_moneyness=max_log_moneyness,
        time_to_maturity=time_to_maturity,
        volatility=volatility,
        strike=strike,
>>>>>>> 2b41afa2
    )
    return p.where(max_log_moneyness < 0, torch.zeros_like(p))


def bs_american_binary_vega(
    log_moneyness: Tensor,
    max_log_moneyness: Tensor,
    time_to_maturity: Tensor,
    volatility: Tensor,
    strike: TensorOrScalar,
) -> Tensor:
    """Returns Black-Scholes vega of an American binary option.

    See :func:`pfhedge.nn.BSAmericanBinaryOption.vega` for details.
    """
    # TODO(simaki): Compute analytically
    return autogreek.vega(
        bs_american_binary_price,
        log_moneyness=log_moneyness,
        max_log_moneyness=max_log_moneyness,
        time_to_maturity=time_to_maturity,
        volatility=volatility,
        strike=strike,
    )


def bs_american_binary_theta(
    log_moneyness: Tensor,
    max_log_moneyness: Tensor,
    time_to_maturity: Tensor,
    volatility: Tensor,
    strike: TensorOrScalar,
) -> Tensor:
    """Returns Black-Scholes theta of an American binary option.

    See :func:`pfhedge.nn.BSAmericanBinaryOption.theta` for details.
    """
    # TODO(simaki): Compute analytically
    return autogreek.theta(
        bs_american_binary_price,
        log_moneyness=log_moneyness,
        max_log_moneyness=max_log_moneyness,
        time_to_maturity=time_to_maturity,
        volatility=volatility,
        strike=strike,
    )


def bs_lookback_price(
    log_moneyness: Tensor,
    max_log_moneyness: Tensor,
    time_to_maturity: Tensor,
    volatility: Tensor,
    strike: TensorOrScalar,
) -> Tensor:
    """Returns Black-Scholes price of a lookback option.

    See :func:`pfhedge.nn.BSLookbackOption.price` for details.
    """
    s, m, t, v = map(
        torch.as_tensor,
        (log_moneyness, max_log_moneyness, time_to_maturity, volatility),
    )

    spot = s.exp() * strike
    max = m.exp() * strike
    d1_value = d1(s, t, v)
    d2_value = d2(s, t, v)
    m1 = d1(s - m, t, v)  # d' in the paper
    m2 = d2(s - m, t, v)

    # when max < strike
    price_0 = spot * (
        ncdf(d1_value) + v * t.sqrt() * (d1_value * ncdf(d1_value) + npdf(d1_value))
    ) - strike * ncdf(d2_value)
    # when max >= strike
    price_1 = (
        spot * (ncdf(m1) + v * t.sqrt() * (m1 * ncdf(m1) + npdf(m1)))
        - strike
        + max * (1 - ncdf(m2))
    )

    return torch.where(max < strike, price_0, price_1)


def bs_lookback_delta(
    log_moneyness: Tensor,
    max_log_moneyness: Tensor,
    time_to_maturity: Tensor,
    volatility: Tensor,
    strike: TensorOrScalar,
) -> Tensor:
    """Returns Black-Scholes delta of a lookback option.

    See :func:`pfhedge.nn.BSLookbackOption.delta` for details.
    """
    # TODO(simaki): Calculate analytically
    return autogreek.delta(
        bs_lookback_price,
        log_moneyness=log_moneyness,
        max_log_moneyness=max_log_moneyness,
        time_to_maturity=time_to_maturity,
        volatility=volatility,
        strike=strike,
    )


def bs_lookback_gamma(
    log_moneyness: Tensor,
    max_log_moneyness: Tensor,
    time_to_maturity: Tensor,
    volatility: Tensor,
    strike: TensorOrScalar,
) -> Tensor:
    """Returns Black-Scholes gamma of a lookback option.

    See :func:`pfhedge.nn.BSLookbackOption.gamma` for details.
    """
    # TODO(simaki): Calculate analytically
    return autogreek.gamma(
        bs_lookback_price,
        log_moneyness=log_moneyness,
        max_log_moneyness=max_log_moneyness,
        time_to_maturity=time_to_maturity,
        volatility=volatility,
        strike=strike,
    )


def bs_lookback_vega(
    log_moneyness: Tensor,
    max_log_moneyness: Tensor,
    time_to_maturity: Tensor,
    volatility: Tensor,
    strike: TensorOrScalar,
) -> Tensor:
    """Returns Black-Scholes vega of a lookback option.

    See :func:`pfhedge.nn.BSLookbackOption.vega` for details.
    """
    # TODO(simaki): Calculate analytically
    return autogreek.vega(
        bs_lookback_price,
        log_moneyness=log_moneyness,
        max_log_moneyness=max_log_moneyness,
        time_to_maturity=time_to_maturity,
        volatility=volatility,
        strike=strike,
    )


def bs_lookback_theta(
    log_moneyness: Tensor,
    max_log_moneyness: Tensor,
    time_to_maturity: Tensor,
    volatility: Tensor,
    strike: TensorOrScalar,
) -> Tensor:
    """Returns Black-Scholes theta of a lookback option.

    See :func:`pfhedge.nn.BSLookbackOption.theta` for details.
    """
    # TODO(simaki): Calculate analytically
    return autogreek.theta(
        bs_lookback_price,
        log_moneyness=log_moneyness,
        max_log_moneyness=max_log_moneyness,
        time_to_maturity=time_to_maturity,
        volatility=volatility,
        strike=strike,
    )


def box_muller(
    input1: Tensor, input2: Tensor, epsilon: float = 1e-10
) -> Tuple[Tensor, Tensor]:
    r"""Returns two tensors obtained by applying Box-Muller transformation to two input tensors.

    .. math::
        & \mathrm{output1}_i
            = \sqrt{- 2 \log (\mathrm{input1}_i)} \cos(2 \pi \cdot \mathrm{input2}_i) , \\
        & \mathrm{output2}_i
            = \sqrt{- 2 \log (\mathrm{input1}_i)} \sin(2 \pi \cdot \mathrm{input2}_i) .

    Args:
        input1 (torch.Tensor): The first input tensor.
        input2 (torch.Tensor): The second input tensor.
        epsilon (float, default=1e-10): A small constant to avoid evaluating :math:`\log(0)`.
            The tensor ``input1`` will be clamped with this value being the minimum.

    Returns:
        (torch.Tensor, torch.Tensor)
    """
    radius = (-2 * input1.clamp(min=epsilon).log()).sqrt()
    angle = 2 * kPI * input2
    output1 = radius * angle.cos()
    output2 = radius * angle.sin()
    return output1, output2<|MERGE_RESOLUTION|>--- conflicted
+++ resolved
@@ -958,7 +958,6 @@
 
     See :func:`pfhedge.nn.BSAmericanBinaryOption.gamma` for details.
     """
-<<<<<<< HEAD
     s, t, v = broadcast_all(log_moneyness, time_to_maturity, volatility)
     spot = s.exp() * strike
 
@@ -971,17 +970,6 @@
         - d2_tensor * npdf(d2_tensor).div(spot.square() * w.square())
         + npdf(d1_tensor).div(spot * strike * w)
         - d1_tensor * npdf(d1_tensor).div(spot * strike * w.square())
-=======
-    # TODO(simaki): Compute analytically
-    return autogreek.gamma_from_delta(
-        bs_american_binary_price,
-        log_moneyness=log_moneyness,
-        max_log_moneyness=max_log_moneyness,
-        time_to_maturity=time_to_maturity,
-        volatility=volatility,
-        strike=strike,
->>>>>>> 2b41afa2
-    )
     return p.where(max_log_moneyness < 0, torch.zeros_like(p))
 
 
