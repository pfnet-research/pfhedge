from typing import Optional

from torch import Tensor
from torch.nn import Module

from ..functional import clamp
from ..functional import leaky_clamp


class LeakyClamp(Module):
    """Leakily Clamp all elements in ``input`` into the range :math:`[\\min, \\max]`.

    The bounds :math:`\\min` and :math:`\\max` can be tensors.

    If :math:`\\min \\leq \\max`:

    .. math ::

        \\text{output} = \\begin{cases}
        \\min + \\text{clampled_slope} * (\\text{input} - \\min) &
        \\text{input} < \\min \\\\
        \\text{input} & \\min \\leq \\text{input} \\leq \\max \\\\
        \\max + \\text{clampled_slope} * (\\text{input} - \\max) &
        \\max < \\text{input}
        \\end{cases}

    Otherwise:

    .. math ::

        \\text{output} = \\frac12 (\\min + \\max)

    Args:
        clamped_slope (float, default=0.01):
            Controls the slope in the clampled regions.

    Shape:
        - input: :math:`(N, *)`, where :math:`*` means any number of additional
          dimensions.
        - min: :math:`(N, *)`
        - max: :math:`(N, *)`
        - output: :math:`(N, *)`, same shape as the input.

    Examples:

        >>> import torch
        >>> from pfhedge.nn import LeakyClamp
        >>> m = LeakyClamp()
        >>> input = torch.linspace(-2, 12, 15) * 0.1
        >>> input
        tensor([-0.2000, -0.1000,  0.0000,  0.1000,  0.2000,  0.3000,  0.4000,  0.5000,
                 0.6000,  0.7000,  0.8000,  0.9000,  1.0000,  1.1000,  1.2000])
        >>> min = torch.tensor(0.0)
        >>> max = torch.tensor(1.0)
        >>> m(input, min, max)
        tensor([-2.0000e-03, -1.0000e-03,  0.0000e+00,  1.0000e-01,  2.0000e-01,
                 3.0000e-01,  4.0000e-01,  5.0000e-01,  6.0000e-01,  7.0000e-01,
                 8.0000e-01,  9.0000e-01,  1.0000e+00,  1.0010e+00,  1.0020e+00])
    """

    def __init__(self, clamped_slope: float = 0.01):
        super().__init__()
        self.clamped_slope = clamped_slope

    def extra_repr(self) -> str:
        return f"clamped_slope={self.clamped_slope}" if self.clamped_slope != 0 else ""

<<<<<<< HEAD
    def forward(self, input: Tensor, min: Tensor = None, max: Tensor = None) -> Tensor:
        """Clamp all elements in ``input`` into the range :math:`[\\min, \\max]`.
=======
    def forward(
        self, input: Tensor, min: Optional[Tensor] = None, max: Optional[Tensor] = None
    ) -> Tensor:
        """Clamp all elements in `input` into the range :math:`[\\min, \\max]`.
>>>>>>> 6950b4b9

        Args:
            input (torch.Tensor): The input tensor.
            min (torch.Tensor, optional): Lower-bound of the range to be clamped to.
            max (torch.Tensor, optional): Upper-bound of the range to be clamped to.

        Shape:
            - input: :math:`(N, *)`, where :math:`*` means any number of additional
              dimensions.
            - min: :math:`(N, *)`
            - max: :math:`(N, *)`
            - output: :math:`(N, *)`, same shape as the input.

        Returns:
            torch.Tensor
        """
        return leaky_clamp(input, min=min, max=max, clamped_slope=self.clamped_slope)


class Clamp(Module):
    """Clamp all elements in ``input`` into the range :math:`[\\min, \\max]`.

    The bounds :math:`\\min` and :math:`\\max` can be tensors.

    If :math:`\\min \\leq \\max`:

    .. math ::

        \\text{output} = \\begin{cases}
        \\min & \\text{input} < \\min \\\\
        \\text{input} & \\min \\leq \\text{input} \\leq \\max \\\\
        \\max & \\max < \\text{input}
        \\end{cases}

    Otherwise:

    .. math ::

        \\text{output} = \\frac12 (\\min + \\max)

    Shape:
        - input: :math:`(N, *)`, where :math:`*` means any number of additional
          dimensions.
        - min: :math:`(N, *)`
        - max: :math:`(N, *)`
        - output: :math:`(N, *)`, same shape as the input.

    Examples:

        >>> import torch
        >>> from pfhedge.nn import Clamp
        >>>
        >>> m = Clamp()
        >>> input = torch.linspace(-2, 12, 15) * 0.1
        >>> input
        tensor([-0.2000, -0.1000,  0.0000,  0.1000,  0.2000,  0.3000,  0.4000,  0.5000,
                 0.6000,  0.7000,  0.8000,  0.9000,  1.0000,  1.1000,  1.2000])
        >>> min = torch.tensor(0.0)
        >>> max = torch.tensor(1.0)
        >>> m(input, 0.0, 1.0)
        tensor([0.0000, 0.0000, 0.0000, 0.1000, 0.2000, 0.3000, 0.4000, 0.5000, 0.6000,
                0.7000, 0.8000, 0.9000, 1.0000, 1.0000, 1.0000])

        When :math:`\\min > \\max`, returns the mean of :math:`\\min` and :math:`\\max`.

        >>> input = torch.tensor([1.0, 0.0])
        >>> min = torch.tensor([0.0, 1.0])
        >>> max = torch.tensor([0.0, 0.0])
        >>> m(input, min, max)
        tensor([0.0000, 0.5000])
    """

<<<<<<< HEAD
    def forward(self, input: Tensor, min: Tensor = None, max: Tensor = None) -> Tensor:
        """Clamp all elements in ``input`` into the range :math:`[\\min, \\max]`.
=======
    def forward(
        self, input: Tensor, min: Optional[Tensor] = None, max: Optional[Tensor] = None
    ) -> Tensor:
        """Clamp all elements in `input` into the range :math:`[\\min, \\max]`.
>>>>>>> 6950b4b9

        Args:
            input (torch.Tensor): The input tensor.
            min (torch.Tensor, optional): Lower-bound of the range to be clamped to.
            max (torch.Tensor, optional): Upper-bound of the range to be clamped to.

        Shape:
            - input: :math:`(N, *)`, where :math:`*` means any number of additional
              dimensions.
            - min: :math:`(N, *)`
            - max: :math:`(N, *)`
            - output: :math:`(N, *)`, same shape as the input.

        Returns:
            torch.Tensor
        """
        return clamp(input, min=min, max=max)<|MERGE_RESOLUTION|>--- conflicted
+++ resolved
@@ -65,15 +65,10 @@
     def extra_repr(self) -> str:
         return f"clamped_slope={self.clamped_slope}" if self.clamped_slope != 0 else ""
 
-<<<<<<< HEAD
-    def forward(self, input: Tensor, min: Tensor = None, max: Tensor = None) -> Tensor:
-        """Clamp all elements in ``input`` into the range :math:`[\\min, \\max]`.
-=======
     def forward(
         self, input: Tensor, min: Optional[Tensor] = None, max: Optional[Tensor] = None
     ) -> Tensor:
-        """Clamp all elements in `input` into the range :math:`[\\min, \\max]`.
->>>>>>> 6950b4b9
+        """Clamp all elements in ``input`` into the range :math:`[\\min, \\max]`.
 
         Args:
             input (torch.Tensor): The input tensor.
@@ -146,15 +141,10 @@
         tensor([0.0000, 0.5000])
     """
 
-<<<<<<< HEAD
-    def forward(self, input: Tensor, min: Tensor = None, max: Tensor = None) -> Tensor:
-        """Clamp all elements in ``input`` into the range :math:`[\\min, \\max]`.
-=======
     def forward(
         self, input: Tensor, min: Optional[Tensor] = None, max: Optional[Tensor] = None
     ) -> Tensor:
-        """Clamp all elements in `input` into the range :math:`[\\min, \\max]`.
->>>>>>> 6950b4b9
+        """Clamp all elements in ``input`` into the range :math:`[\\min, \\max]`.
 
         Args:
             input (torch.Tensor): The input tensor.
