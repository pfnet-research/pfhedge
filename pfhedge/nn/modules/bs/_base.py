import abc
from inspect import signature
from typing import List
from typing import no_type_check

import torch
from torch import Tensor
from torch.nn import Module

import pfhedge.autogreek as autogreek


class BSModuleMixin(Module):
    """A mixin class for Black-Scholes formula modules.

    Shape:
        - Input: :math:`(N, *, H_\\text{in})` where
          :math:`H_\\text{in}` is the number of input features and
          :math:`*` means any number of additional dimensions.
          See :meth:`inputs` for the names of input features.
        - Output: :math:`(N, *, 1)`.
          All but the last dimension are the same shape as the input.
    """

    def forward(self, input: Tensor) -> Tensor:
        """Returns delta of the derivative.

        Args:
            input (torch.Tensor): The input tensor. Features are concatenated along
                the last dimension.
                See :meth:`inputs()` for the names of the input features.

        Returns:
            torch.Tensor
        """
        return self.delta(*(input[..., [i]] for i in range(input.size(-1))))

    @no_type_check
    def price(self, *args, **kwargs) -> Tensor:
        """Returns price of the derivative.

        Returns:
            torch.Tensor
        """

    @no_type_check
    def delta(self, **kwargs) -> Tensor:
        """Returns delta of the derivative.

        Returns:
            torch.Tensor
        """
        return autogreek.delta(self.price, **kwargs)

    @no_type_check
    def gamma(self, **kwargs) -> Tensor:
        """Returns delta of the derivative.

        Returns:
            torch.Tensor
        """
        return autogreek.gamma(self.price, **kwargs)

    @no_type_check
    def vega(self, **kwargs) -> Tensor:
        """Returns delta of the derivative.

        Returns:
            torch.Tensor
        """
        return autogreek.vega(self.price, **kwargs)

    def inputs(self) -> List[str]:
        """Returns the names of input features.

        Returns:
            list
        """
<<<<<<< HEAD
        return list(signature(self.delta).parameters.keys())

    @property
    def N(self) -> Normal:
        """Returns normal distribution with zero mean and unit standard deviation."""
        return Normal(torch.tensor(0.0), torch.tensor(1.0))

    @staticmethod
    def d1(
        log_moneyness: Tensor, time_to_maturity: Tensor, volatility: Tensor
    ) -> Tensor:
        """Returns :math:`d_1` in the Black-Scholes formula.

        Args:
            log_moneyness (torch.Tensor): Log moneyness of the underlying asset.
            time_to_maturity (torch.Tensor): Time to expiry of the option.
            volatility (torch.Tensor): Volatility of the underlying asset.

        Returns:
            torch.Tensor
        """
        s, t, v = map(torch.as_tensor, (log_moneyness, time_to_maturity, volatility))
        return (s + (v.pow(2) / 2) * t) / (v * t.sqrt())

    @staticmethod
    def d2(
        log_moneyness: Tensor, time_to_maturity: Tensor, volatility: Tensor
    ) -> Tensor:
        """Returns :math:`d_2` in the Black-Scholes formula.

        Args:
            log_moneyness (torch.Tensor): Log moneyness of the underlying asset.
            time_to_maturity (torch.Tensor): Time to expiry of the option.
            volatility (torch.Tensor): Volatility of the underlying asset.

        Returns:
            torch.Tensor
        """
        s, t, v = map(torch.as_tensor, (log_moneyness, time_to_maturity, volatility))
        return (s - (v.pow(2) / 2) * t) / (v * t.sqrt())
=======
        return list(signature(self.delta).parameters.keys())
>>>>>>> 2f58f2ac
<|MERGE_RESOLUTION|>--- conflicted
+++ resolved
@@ -76,47 +76,4 @@
         Returns:
             list
         """
-<<<<<<< HEAD
-        return list(signature(self.delta).parameters.keys())
-
-    @property
-    def N(self) -> Normal:
-        """Returns normal distribution with zero mean and unit standard deviation."""
-        return Normal(torch.tensor(0.0), torch.tensor(1.0))
-
-    @staticmethod
-    def d1(
-        log_moneyness: Tensor, time_to_maturity: Tensor, volatility: Tensor
-    ) -> Tensor:
-        """Returns :math:`d_1` in the Black-Scholes formula.
-
-        Args:
-            log_moneyness (torch.Tensor): Log moneyness of the underlying asset.
-            time_to_maturity (torch.Tensor): Time to expiry of the option.
-            volatility (torch.Tensor): Volatility of the underlying asset.
-
-        Returns:
-            torch.Tensor
-        """
-        s, t, v = map(torch.as_tensor, (log_moneyness, time_to_maturity, volatility))
-        return (s + (v.pow(2) / 2) * t) / (v * t.sqrt())
-
-    @staticmethod
-    def d2(
-        log_moneyness: Tensor, time_to_maturity: Tensor, volatility: Tensor
-    ) -> Tensor:
-        """Returns :math:`d_2` in the Black-Scholes formula.
-
-        Args:
-            log_moneyness (torch.Tensor): Log moneyness of the underlying asset.
-            time_to_maturity (torch.Tensor): Time to expiry of the option.
-            volatility (torch.Tensor): Volatility of the underlying asset.
-
-        Returns:
-            torch.Tensor
-        """
-        s, t, v = map(torch.as_tensor, (log_moneyness, time_to_maturity, volatility))
-        return (s - (v.pow(2) / 2) * t) / (v * t.sqrt())
-=======
-        return list(signature(self.delta).parameters.keys())
->>>>>>> 2f58f2ac
+        return list(signature(self.delta).parameters.keys())