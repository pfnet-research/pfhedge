import torch
from torch import Tensor
from torch.distributions.utils import broadcast_all

from pfhedge._utils.bisect import find_implied_volatility
from pfhedge._utils.doc import _set_attr_and_docstring
from pfhedge._utils.str import _format_float
from pfhedge.nn.functional import d1
from pfhedge.nn.functional import d2
from pfhedge.nn.functional import ncdf
from pfhedge.nn.functional import npdf

from ._base import BSModuleMixin


class BSEuropeanOption(BSModuleMixin):
    """Black-Scholes formula for a European option.

    Args:
        call (bool, default=True): Specifies whether the option is call or put.
        strike (float, default=1.0): The strike price of the option.

    Shape:
        - Input: :math:`(N, *, 3)` where
          :math:`*` means any number of additional dimensions.
          See :meth:`inputs` for the names of input features.
        - Output: :math:`(N, *, 1)`.
          All but the last dimension are the same shape as the input.

    .. seealso::

        - :class:`pfhedge.nn.BlackScholes`:
          Initialize Black-Scholes formula module from a derivative.

    References:
        - John C. Hull, 2003. Options futures and other derivatives. Pearson.

    Examples:

        >>> from pfhedge.nn import BSEuropeanOption
        >>>
        >>> m = BSEuropeanOption()
        >>> m.inputs()
        ['log_moneyness', 'time_to_maturity', 'volatility']
        >>> input = torch.tensor([
        ...     [-0.01, 0.1, 0.2],
        ...     [ 0.00, 0.1, 0.2],
        ...     [ 0.01, 0.1, 0.2]])
        >>> m(input)
        tensor([[0.4497],
                [0.5126],
                [0.5752]])
    """

    def __init__(self, call: bool = True, strike: float = 1.0):
        super().__init__()
        self.call = call
        self.strike = strike

    @classmethod
    def from_derivative(cls, derivative):
        """Initialize a module from a derivative.

        Args:
            derivative (:class:`pfhedge.instruments.EuropeanOption`):
                The derivative to get the Black-Scholes formula.

        Returns:
            BSEuropeanOption

        Examples:

            >>> from pfhedge.instruments import BrownianStock
            >>> from pfhedge.instruments import EuropeanOption
            >>>
            >>> derivative = EuropeanOption(BrownianStock(), call=False)
            >>> m = BSEuropeanOption.from_derivative(derivative)
            >>> m
            BSEuropeanOption(call=False, strike=1.)
        """
        return cls(call=derivative.call, strike=derivative.strike)

    def extra_repr(self) -> str:
        params = []
        if not self.call:
            params.append("call=" + str(self.call))
        params.append("strike=" + _format_float(self.strike))
        return ", ".join(params)

    def delta(
        self, log_moneyness: Tensor, time_to_maturity: Tensor, volatility: Tensor
    ) -> Tensor:
        """Returns delta of the derivative.

        Args:
            log_moneyness (torch.Tensor): Log moneyness of the underlying asset.
            time_to_maturity (torch.Tensor): Time to expiry of the option.
            volatility (torch.Tensor): Volatility of the underlying asset.

        Shape:
            - log_moneyness: :math:`(N, *)` where
              :math:`*` means any number of additional dimensions.
            - time_to_maturity: :math:`(N, *)`
            - volatility: :math:`(N, *)`
            - output: :math:`(N, *)`

        Returns:
            torch.Tensor
        """
        s, t, v = broadcast_all(log_moneyness, time_to_maturity, volatility)

        delta = ncdf(d1(s, t, v))
        delta = delta - 1 if not self.call else delta  # put-call parity

        return delta

    def gamma(
        self, log_moneyness: Tensor, time_to_maturity: Tensor, volatility: Tensor
    ) -> Tensor:
        """Returns gamma of the derivative.

        Args:
            log_moneyness: (torch.Tensor): Log moneyness of the underlying asset.
            time_to_maturity (torch.Tensor): Time to expiry of the option.
            volatility (torch.Tensor): Volatility of the underlying asset.

        Shape:
            - log_moneyness: :math:`(N, *)` where
              :math:`*` means any number of additional dimensions.
            - time_to_maturity: :math:`(N, *)`
            - volatility: :math:`(N, *)`
            - output: :math:`(N, *)`

        Returns:
            torch.Tensor
        """
        if not self.call:
            raise ValueError(
                f"{self.__class__.__name__} for a put option is not yet supported."
            )

        s, t, v = broadcast_all(log_moneyness, time_to_maturity, volatility)
        price = self.strike * s.exp()
        gamma = npdf(d1(s, t, v)) / (price * v * t.sqrt())

        return gamma

    def price(
        self, log_moneyness: Tensor, time_to_maturity: Tensor, volatility: Tensor
    ) -> Tensor:
        """Returns price of the derivative.

        Args:
            log_moneyness (torch.Tensor): Log moneyness of the underlying asset.
            time_to_maturity (torch.Tensor): Time to expiry of the option.
            volatility (torch.Tensor): Volatility of the underlying asset.

        Shape:
            - log_moneyness: :math:`(N, *)` where
              :math:`*` means any number of additional dimensions.
            - time_to_maturity: :math:`(N, *)`
            - volatility: :math:`(N, *)`
            - output: :math:`(N, *)`

        Returns:
            torch.Tensor
        """
        s, t, v = broadcast_all(log_moneyness, time_to_maturity, volatility)

        n1 = ncdf(d1(s, t, v))
        n2 = ncdf(d2(s, t, v))

        price = self.strike * (s.exp() * n1 - n2)

        if not self.call:
            price += self.strike * (1 - s.exp())  # put-call parity

        return price

    def implied_volatility(
        self,
        log_moneyness: Tensor,
        time_to_maturity: Tensor,
        price: Tensor,
        precision: float = 1e-6,
    ) -> Tensor:
        """Returns implied volatility of the derivative.

        Args:
            log_moneyness (torch.Tensor): Log moneyness of the underlying asset.
            time_to_maturity (torch.Tensor): Time to expiry of the option.
            price (torch.Tensor): Price of the derivative.
            precision (float): Computational precision of the
                implied volatility.

        Shape:
            - log_moneyness: :math:`(N, *)` where
              :math:`*` means any number of additional dimensions.
            - time_to_maturity: :math:`(N, *)`
            - price: :math:`(N, *)`
            - output: :math:`(N, *)`

        Returns
            torch.Tensor
        """
<<<<<<< HEAD
        s, t, p = broadcast_all(log_moneyness, time_to_maturity, price)
        pricer = lambda v: self.price(s, t, v)
        return bisect(pricer, p, lower=0.001, upper=1.000, precision=precision)
=======
        return find_implied_volatility(
            self.price,
            price=price,
            log_moneyness=log_moneyness,
            time_to_maturity=time_to_maturity,
            precision=precision,
        )
>>>>>>> 2f58f2ac


# Assign docstrings so they appear in Sphinx documentation
_set_attr_and_docstring(BSEuropeanOption, "inputs", BSModuleMixin.inputs)
_set_attr_and_docstring(BSEuropeanOption, "forward", BSModuleMixin.forward)<|MERGE_RESOLUTION|>--- conflicted
+++ resolved
@@ -203,11 +203,6 @@
         Returns
             torch.Tensor
         """
-<<<<<<< HEAD
-        s, t, p = broadcast_all(log_moneyness, time_to_maturity, price)
-        pricer = lambda v: self.price(s, t, v)
-        return bisect(pricer, p, lower=0.001, upper=1.000, precision=precision)
-=======
         return find_implied_volatility(
             self.price,
             price=price,
@@ -215,7 +210,6 @@
             time_to_maturity=time_to_maturity,
             precision=precision,
         )
->>>>>>> 2f58f2ac
 
 
 # Assign docstrings so they appear in Sphinx documentation
