from math import sqrt

import torch
from torch import Tensor
from torch.distributions.utils import broadcast_all

import pfhedge.autogreek as autogreek
from pfhedge._utils.bisect import find_implied_volatility
from pfhedge._utils.doc import _set_attr_and_docstring
from pfhedge._utils.str import _format_float
from pfhedge.nn.functional import d1
from pfhedge.nn.functional import d2
from pfhedge.nn.functional import ncdf
from pfhedge.nn.functional import npdf

from ._base import BSModuleMixin


class BSAmericanBinaryOption(BSModuleMixin):
    """Black-Scholes formula for an American Binary Option.

    Args:
        call (bool, default=True): Specifies whether the option is call or put.
        strike (float, default=1.0): The strike price of the option.

    Shape:
        - Input: :math:`(N, *, 4)` where
          :math:`*` means any number of additional dimensions.
          See :meth:`inputs` for the names of input features.
        - Output: :math:`(N, *, 1)`.
          All but the last dimension are the same shape as the input.

    .. seealso ::
        - :class:`pfhedge.nn.BlackScholes`:
          Initialize Black-Scholes formula module from a derivative.

    References:
        - Dai, M., 2000. A closed-form solution for perpetual American floating strike
          lookback options. Journal of Computational Finance, 4(2), pp.63-68.

    Examples:

        >>> from pfhedge.nn import BSAmericanBinaryOption
        >>>
        >>> m = BSAmericanBinaryOption(strike=1.0)
        >>> m.inputs()
        ['log_moneyness', 'max_log_moneyness', 'time_to_maturity', 'volatility']
        >>> input = torch.tensor([
        ...     [-0.01, -0.01, 0.1, 0.2],
        ...     [ 0.00,  0.00, 0.1, 0.2],
        ...     [ 0.01,  0.01, 0.1, 0.2]])
        >>> m(input)
        tensor([[1.1285],
                [0.0000],
                [0.0000]])
    """

    def __init__(self, call: bool = True, strike: float = 1.0):
        if not call:
            raise ValueError(
                f"{self.__class__.__name__} for a put option is not yet supported."
            )

        super().__init__()
        self.call = call
        self.strike = strike

    @classmethod
    def from_derivative(cls, derivative):
        """Initialize a module from a derivative.

        Args:
            derivative (:class:`pfhedge.instruments.AmericanBinaryOption`):
                The derivative to get the Black-Scholes formula.

        Returns:
            BSAmericanBinaryOption

        Examples:

            >>> from pfhedge.instruments import BrownianStock
            >>> from pfhedge.instruments import AmericanBinaryOption
            >>>
            >>> derivative = AmericanBinaryOption(BrownianStock(), strike=1.1)
            >>> m = BSAmericanBinaryOption.from_derivative(derivative)
            >>> m
            BSAmericanBinaryOption(strike=1.1000)
        """
        return cls(call=derivative.call, strike=derivative.strike)

    def extra_repr(self) -> str:
        params = []
        params.append("strike=" + _format_float(self.strike))
        return ", ".join(params)

    def price(
        self,
        log_moneyness: Tensor,
        max_log_moneyness: Tensor,
        time_to_maturity: Tensor,
        volatility: Tensor,
    ) -> Tensor:
        """Returns price of the derivative.

        Args:
            log_moneyness (torch.Tensor): Log moneyness of the underlying asset.
            max_log_moneyness (torch.Tensor): Cumulative maximum of the log moneyness.
            time_to_maturity (torch.Tensor): Time to expiry of the option.
            volatility (torch.Tensor): Volatility of the underlying asset.

        Shape:
            - log_moneyness: :math:`(N, *)` where
              :math:`*` means any number of additional dimensions.
            - max_log_moneyness: :math:`(N, *)`
            - time_to_maturity: :math:`(N, *)`
            - volatility: :math:`(N, *)`
            - output: :math:`(N, *)`

        Returns:
            torch.Tensor
        """
        s, m, t, v = broadcast_all(
            log_moneyness, max_log_moneyness, time_to_maturity, volatility
        )

        n1 = ncdf(d1(s, t, v) / sqrt(2))
        n2 = ncdf(d2(s, t, v) / sqrt(2))
        p = (1 / 2) * (s.exp() * (1 + n1) + n2)

        return p.where(m < 0, torch.ones_like(p))

    def delta(
        self,
        log_moneyness: Tensor,
        max_log_moneyness: Tensor,
        time_to_maturity: Tensor,
        volatility: Tensor,
    ) -> Tensor:
        """Returns delta of the derivative.

        Args:
            log_moneyness (torch.Tensor): Log moneyness of the underlying asset.
            max_log_moneyness (torch.Tensor): Cumulative maximum of the log moneyness.
            time_to_maturity (torch.Tensor): Time to expiry of the option.
            volatility (torch.Tensor): Volatility of the underlying asset.

        Shape:
            - log_moneyness: :math:`(N, *)` where
              :math:`*` means any number of additional dimensions.
            - max_log_moneyness: :math:`(N, *)`
            - time_to_maturity: :math:`(N, *)`
            - volatility: :math:`(N, *)`
            - output: :math:`(N, *)`

        Returns:
            torch.Tensor
        """
        s, m, t, v = broadcast_all(
            log_moneyness, max_log_moneyness, time_to_maturity, volatility
        )

        c1 = ncdf(d1(s, t, v) / sqrt(2))
        p1 = npdf(d1(s, t, v) / sqrt(2))
        p2 = npdf(d2(s, t, v) / sqrt(2))
        d = (1 + c1 + (p1 + p2)) / (2 * self.strike)

        return d.where(m < 0, torch.zeros_like(d))

    @torch.enable_grad()
    def gamma(
        self,
        log_moneyness: Tensor,
        max_log_moneyness: Tensor,
        time_to_maturity: Tensor,
        volatility: Tensor,
    ) -> Tensor:
        """Returns gamma of the derivative.

        Args:
            log_moneyness (torch.Tensor): Log moneyness of the underlying asset.
            max_log_moneyness (torch.Tensor): Cumulative maximum of the log moneyness.
            time_to_maturity (torch.Tensor): Time to expiry of the option.
            volatility (torch.Tensor): Volatility of the underlying asset.

        Shape:
            - log_moneyness: :math:`(N, *)` where
              :math:`*` means any number of additional dimensions.
            - max_log_moneyness: :math:`(N, *)`
            - time_to_maturity: :math:`(N, *)`
            - volatility: :math:`(N, *)`
            - output: :math:`(N, *)`

        Returns:
            torch.Tensor
        """
        return autogreek.gamma(
            self.price,
            strike=self.strike,
            log_moneyness=log_moneyness,
            max_log_moneyness=max_log_moneyness,
            time_to_maturity=time_to_maturity,
            volatility=volatility,
        )

    def implied_volatility(
        self,
        log_moneyness: Tensor,
        max_log_moneyness: Tensor,
        time_to_maturity: Tensor,
        price: Tensor,
        precision: float = 1e-6,
    ) -> Tensor:
        """Returns implied volatility of the derivative.

        Args:
            log_moneyness (torch.Tensor): Log moneyness of the underlying asset.
            max_log_moneyness (torch.Tensor): Cumulative maximum of the log moneyness.
            time_to_maturity (torch.Tensor): Time to expiry of the option.
            volatility (torch.Tensor): Volatility of the underlying asset.
            precision (float, default=1e-6): Computational precision of the implied
                volatility.

        Shape:
            - log_moneyness: :math:`(N, *)` where
              :math:`*` means any number of additional dimensions.
            - max_log_moneyness: :math:`(N, *)`
            - time_to_maturity: :math:`(N, *)`
            - output: :math:`(N, *)`

        Returns:
            torch.Tensor
        """
<<<<<<< HEAD
        s, m, t, p = broadcast_all(
            log_moneyness, max_log_moneyness, time_to_maturity, price
=======
        return find_implied_volatility(
            self.price,
            price=price,
            log_moneyness=log_moneyness,
            max_log_moneyness=max_log_moneyness,
            time_to_maturity=time_to_maturity,
            precision=precision,
>>>>>>> 2f58f2ac
        )


# Assign docstrings so they appear in Sphinx documentation
_set_attr_and_docstring(BSAmericanBinaryOption, "inputs", BSModuleMixin.inputs)
_set_attr_and_docstring(BSAmericanBinaryOption, "forward", BSModuleMixin.forward)<|MERGE_RESOLUTION|>--- conflicted
+++ resolved
@@ -230,10 +230,6 @@
         Returns:
             torch.Tensor
         """
-<<<<<<< HEAD
-        s, m, t, p = broadcast_all(
-            log_moneyness, max_log_moneyness, time_to_maturity, price
-=======
         return find_implied_volatility(
             self.price,
             price=price,
@@ -241,7 +237,6 @@
             max_log_moneyness=max_log_moneyness,
             time_to_maturity=time_to_maturity,
             precision=precision,
->>>>>>> 2f58f2ac
         )
 
 
