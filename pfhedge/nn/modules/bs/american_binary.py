import torch
from torch import Tensor

import pfhedge.autogreek as autogreek
from pfhedge._utils.bisect import bisect
from pfhedge._utils.doc import set_attr_and_docstring
from pfhedge._utils.str import _format_float

from ._base import BSModuleMixin


class BSAmericanBinaryOption(BSModuleMixin):
    """Black-Scholes formula for an American Binary Option.

    Args:
        call (bool, default=True): Specifies whether the option is call or put.
        strike (float, default=1.0): The strike price of the option.

    Shape:
        - Input: :math:`(N, *, 4)` where
          :math:`*` means any number of additional dimensions.
          See :meth:`inputs` for the names of input features.
        - Output: :math:`(N, *, 1)`.
          All but the last dimension are the same shape as the input.

<<<<<<< HEAD
    .. seealso::

        - :class:`pfhedge.nn.BlackScholes`:
          Initialize Black-Scholes formula module from a derivative.

    References:
=======
    .. seealso ::
        - :class:`pfhedge.nn.BlackScholes`:
          Initialize Black-Scholes formula module from a derivative.

    .. admonition:: References
        :class: seealso
>>>>>>> 8298846d
        - Dai, M., 2000. A closed-form solution for perpetual American floating strike
          lookback options. Journal of Computational Finance, 4(2), pp.63-68.

    Examples:

        >>> from pfhedge.nn import BSAmericanBinaryOption
        >>>
        >>> m = BSAmericanBinaryOption(strike=1.0)
        >>> m.inputs()
        ['log_moneyness', 'max_log_moneyness', 'time_to_maturity', 'volatility']
        >>> input = torch.tensor([
        ...     [-0.01, -0.01, 0.1, 0.2],
        ...     [ 0.00,  0.00, 0.1, 0.2],
        ...     [ 0.01,  0.01, 0.1, 0.2]])
        >>> m(input)
        tensor([[1.1285],
                [0.0000],
                [0.0000]])
    """

    def __init__(self, call: bool = True, strike: float = 1.0):
        if not call:
            raise ValueError(
                f"{self.__class__.__name__} for a put option is not yet supported."
            )

        super().__init__()
        self.call = call
        self.strike = strike

    @classmethod
    def from_derivative(cls, derivative):
        """Initialize a module from a derivative.

        Args:
            derivative (:class:`pfhedge.instruments.AmericanBinaryOption`):
                The derivative to get the Black-Scholes formula.

        Returns:
            BSAmericanBinaryOption

        Examples:

            >>> from pfhedge.instruments import BrownianStock
            >>> from pfhedge.instruments import AmericanBinaryOption
            >>>
            >>> derivative = AmericanBinaryOption(BrownianStock(), strike=1.1)
            >>> m = BSAmericanBinaryOption.from_derivative(derivative)
            >>> m
            BSAmericanBinaryOption(strike=1.1000)
        """
        return cls(call=derivative.call, strike=derivative.strike)

    def extra_repr(self) -> str:
        params = []
        params.append("strike=" + _format_float(self.strike))
        return ", ".join(params)

    def price(
        self,
        log_moneyness: Tensor,
        max_log_moneyness: Tensor,
        time_to_maturity: Tensor,
        volatility: Tensor,
    ) -> Tensor:
        """Returns price of the derivative.

        Args:
            log_moneyness (torch.Tensor): Log moneyness of the underlying asset.
            max_log_moneyness (torch.Tensor): Cumulative maximum of the log moneyness.
            time_to_maturity (torch.Tensor): Time to expiry of the option.
            volatility (torch.Tensor): Volatility of the underlying asset.

        Shape:
            - log_moneyness: :math:`(N, *)` where
              :math:`*` means any number of additional dimensions.
            - max_log_moneyness: :math:`(N, *)`
            - time_to_maturity: :math:`(N, *)`
            - volatility: :math:`(N, *)`
            - output: :math:`(N, *)`

        Returns:
            torch.Tensor
        """
        s, m, t, v = map(
            torch.as_tensor,
            (log_moneyness, max_log_moneyness, time_to_maturity, volatility),
        )

        sqrt2 = torch.tensor(2.0).sqrt().item()
        n1 = self.N.cdf(self.d1(s, t, v) / sqrt2)
        n2 = self.N.cdf(self.d2(s, t, v) / sqrt2)

        p = (1 / 2) * (s.exp() * (1 + n1) + n2)

        return p.where(m < 0, torch.ones_like(p))

    def delta(
        self,
        log_moneyness: Tensor,
        max_log_moneyness: Tensor,
        time_to_maturity: Tensor,
        volatility: Tensor,
    ) -> Tensor:
        """Returns delta of the derivative.

        Args:
            log_moneyness (torch.Tensor): Log moneyness of the underlying asset.
            max_log_moneyness (torch.Tensor): Cumulative maximum of the log moneyness.
            time_to_maturity (torch.Tensor): Time to expiry of the option.
            volatility (torch.Tensor): Volatility of the underlying asset.

        Shape:
            - log_moneyness: :math:`(N, *)` where
              :math:`*` means any number of additional dimensions.
            - max_log_moneyness: :math:`(N, *)`
            - time_to_maturity: :math:`(N, *)`
            - volatility: :math:`(N, *)`
            - output: :math:`(N, *)`

        Returns:
            torch.Tensor
        """
        s, m, t, v = map(
            torch.as_tensor,
            (log_moneyness, max_log_moneyness, time_to_maturity, volatility),
        )

        sqrt2 = torch.tensor(2.0).sqrt().item()
        d1 = self.d1(s, t, v)
        d2 = self.d2(s, t, v)
        c1 = self.N.cdf(d1 / sqrt2)
        p1 = self.N.log_prob(d1 / sqrt2).exp()
        p2 = self.N.log_prob(d2 / sqrt2).exp()

        d = (1 + c1 + (p1 + p2)) / (2 * self.strike)

        return d.where(m < 0, torch.zeros_like(d))

    @torch.enable_grad()
    def gamma(
        self,
        log_moneyness: Tensor,
        max_log_moneyness: Tensor,
        time_to_maturity: Tensor,
        volatility: Tensor,
    ) -> Tensor:
        """Returns gamma of the derivative.

        Args:
            log_moneyness (torch.Tensor): Log moneyness of the underlying asset.
            max_log_moneyness (torch.Tensor): Cumulative maximum of the log moneyness.
            time_to_maturity (torch.Tensor): Time to expiry of the option.
            volatility (torch.Tensor): Volatility of the underlying asset.

        Shape:
            - log_moneyness: :math:`(N, *)` where
              :math:`*` means any number of additional dimensions.
            - max_log_moneyness: :math:`(N, *)`
            - time_to_maturity: :math:`(N, *)`
            - volatility: :math:`(N, *)`
            - output: :math:`(N, *)`

        Returns:
            torch.Tensor
        """
        return autogreek.gamma(
            self.price,
            strike=self.strike,
            log_moneyness=log_moneyness,
            max_log_moneyness=max_log_moneyness,
            time_to_maturity=time_to_maturity,
            volatility=volatility,
        )

    def implied_volatility(
        self,
        log_moneyness: Tensor,
        max_log_moneyness: Tensor,
        time_to_maturity: Tensor,
        price: Tensor,
        precision: float = 1e-6,
    ) -> Tensor:
        """Returns implied volatility of the derivative.

        Args:
            log_moneyness (torch.Tensor): Log moneyness of the underlying asset.
            max_log_moneyness (torch.Tensor): Cumulative maximum of the log moneyness.
            time_to_maturity (torch.Tensor): Time to expiry of the option.
            volatility (torch.Tensor): Volatility of the underlying asset.
            precision (float, default=1e-6): Computational precision of the implied
                volatility.

        Shape:
            - log_moneyness: :math:`(N, *)` where
              :math:`*` means any number of additional dimensions.
            - max_log_moneyness: :math:`(N, *)`
            - time_to_maturity: :math:`(N, *)`
            - volatility: :math:`(N, *)`
            - output: :math:`(N, *)`

        Returns:
            torch.Tensor
        """
        s, m, t, p = map(
            torch.as_tensor, (log_moneyness, max_log_moneyness, time_to_maturity, price)
        )
        pricer = lambda volatility: self.price(s, m, t, volatility)
        return bisect(pricer, p, lower=0.001, upper=1.000, precision=precision)


# Assign docstrings so they appear in Sphinx documentation
set_attr_and_docstring(BSAmericanBinaryOption, "inputs", BSModuleMixin.inputs)
set_attr_and_docstring(BSAmericanBinaryOption, "forward", BSModuleMixin.forward)<|MERGE_RESOLUTION|>--- conflicted
+++ resolved
@@ -23,21 +23,11 @@
         - Output: :math:`(N, *, 1)`.
           All but the last dimension are the same shape as the input.
 
-<<<<<<< HEAD
-    .. seealso::
-
-        - :class:`pfhedge.nn.BlackScholes`:
-          Initialize Black-Scholes formula module from a derivative.
-
-    References:
-=======
     .. seealso ::
         - :class:`pfhedge.nn.BlackScholes`:
           Initialize Black-Scholes formula module from a derivative.
 
-    .. admonition:: References
-        :class: seealso
->>>>>>> 8298846d
+    References:
         - Dai, M., 2000. A closed-form solution for perpetual American floating strike
           lookback options. Journal of Computational Finance, 4(2), pp.63-68.
 
