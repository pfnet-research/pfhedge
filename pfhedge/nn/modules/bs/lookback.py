from typing import List
from typing import Optional

import torch
from torch import Tensor

from pfhedge._utils.bisect import find_implied_volatility
from pfhedge._utils.doc import _set_attr_and_docstring
from pfhedge._utils.doc import _set_docstring
from pfhedge._utils.str import _format_float
<<<<<<< HEAD
from pfhedge.instruments import LookbackOption
=======
from pfhedge.nn.functional import bs_lookback_delta
from pfhedge.nn.functional import bs_lookback_gamma
from pfhedge.nn.functional import bs_lookback_price
from pfhedge.nn.functional import bs_lookback_theta
from pfhedge.nn.functional import bs_lookback_vega
>>>>>>> fb018dc5
from pfhedge.nn.functional import d1 as compute_d1
from pfhedge.nn.functional import d2 as compute_d2
from pfhedge.nn.functional import ncdf
from pfhedge.nn.functional import npdf

from ._base import BSModuleMixin
<<<<<<< HEAD
from ._base import acquire_params_from_derivative_0
from ._base import acquire_params_from_derivative_2
=======
from .black_scholes import BlackScholesModuleFactory
>>>>>>> fb018dc5


class BSLookbackOption(BSModuleMixin):
    """Black-Scholes formula for a lookback option with a fixed strike.

    Note:
        - The formulas are for continuous monitoring while
          :class:`pfhedge.instruments.LookbackOption` monitors spot prices discretely.
          To get adjustment for discrete monitoring, see, for instance,
          Broadie, Glasserman, and Kou (1999).

    .. seealso::
        - :class:`pfhedge.nn.BlackScholes`:
          Initialize Black-Scholes formula module from a derivative.
        - :class:`pfhedge.instruments.LookbackOption`:
          Corresponding derivative.

    References:
        - Conze, A., 1991. Path dependent options: The case of lookback options.
          The Journal of Finance, 46(5), pp.1893-1907.
        - Broadie, M., Glasserman, P. and Kou, S.G., 1999.
          Connecting discrete and continuous path-dependent options.
          Finance and Stochastics, 3(1), pp.55-82.

    Args:
        call (bool, default=True): Specifies whether the option is call or put.
        strike (float, default=1.0): The strike price of the option.

    Shape:
        - Input: :math:`(N, *, 4)` where
          :math:`*` means any number of additional dimensions.
          See :meth:`inputs` for the names of input features.
        - Output: :math:`(N, *, 1)`.
          All but the last dimension are the same shape as the input.

    Examples:
        >>> from pfhedge.nn import BSLookbackOption
        >>>
        >>> m = BSLookbackOption()
        >>> m.inputs()
        ['log_moneyness', 'max_log_moneyness', 'time_to_maturity', 'volatility']
        >>> input = torch.tensor([
        ...     [-0.01, -0.01, 0.1, 0.2],
        ...     [ 0.00,  0.00, 0.1, 0.2],
        ...     [ 0.01,  0.01, 0.1, 0.2]])
        >>> m(input)
        tensor([[0.9208],
                [1.0515],
                [1.0515]])
    """

    def __init__(
        self,
        call: bool = True,
        strike: float = 1.0,
        derivative: Optional[LookbackOption] = None,
    ) -> None:
        if not call:
            raise ValueError(
                f"{self.__class__.__name__} for a put option is not yet supported."
            )

        super().__init__()
        self.call = call
        self.strike = strike
        self.derivative = derivative

    @classmethod
    def from_derivative(cls, derivative):
        """Initialize a module from a derivative.

        Args:
            derivative (:class:`pfhedge.instruments.LookbackOption`):
                The derivative to get the Black-Scholes formula.

        Returns:
            BSLookbackOption

        Examples:
            >>> from pfhedge.instruments import BrownianStock
            >>> from pfhedge.instruments import LookbackOption
            >>>
            >>> derivative = LookbackOption(BrownianStock(), strike=1.1)
            >>> m = BSLookbackOption.from_derivative(derivative)
            >>> m
            BSLookbackOption(strike=1.1000)
        """
        return cls(
            call=derivative.call, strike=derivative.strike, derivative=derivative
        )

    def extra_repr(self) -> str:
        params = []
        params.append("strike=" + _format_float(self.strike))
        return ", ".join(params)

    def inputs(self) -> List[str]:
        return ["log_moneyness", "max_log_moneyness", "time_to_maturity", "volatility"]

    def price(
        self,
        log_moneyness: Optional[Tensor] = None,
        max_log_moneyness: Optional[Tensor] = None,
        time_to_maturity: Optional[Tensor] = None,
        volatility: Optional[Tensor] = None,
    ) -> Tensor:
        r"""Returns price of the derivative.

        The price is given by:

        .. math::
            \begin{cases}
                S(0) \{
                    N(d_1) + \sigma \sqrt{T} [N'(d_1) + d_1 N(d_1)]
                \} - K N(d_2)
                & (M \leq K) \\
                S(0) \{
                    N(d_1') + \sigma \sqrt{T} [N'(d_1') + d_1' N(d_1')]
                \} - K + M [1 - N(d_2')]
                & (M > K) \\
            \end{cases}
        where
        :math:`M = \max_{t < 0} S(t)`,
        :math:`d_1' = [\log(S(0) / M) + \frac12 \sigma^2 T] / \sigma \sqrt{T}`, and
        :math:`d_2' = [\log(S(0) / M) - \frac12 \sigma^2 T] / \sigma \sqrt{T}`.

        Args:
            log_moneyness (torch.Tensor, optional): Log moneyness of the underlying asset.
            max_log_moneyness (torch.Tensor, optional): Cumulative maximum of the log moneyness.
            time_to_maturity (torch.Tensor, optional): Time to expiry of the option.
            volatility (torch.Tensor, optional): Volatility of the underlying asset.

        Shape:
            - log_moneyness: :math:`(N, *)` where
              :math:`*` means any number of additional dimensions.
            - max_log_moneyness: :math:`(N, *)`
            - time_to_maturity: :math:`(N, *)`
            - volatility: :math:`(N, *)`
            - output: :math:`(N, *)`

        Returns:
            torch.Tensor

        Note:
            Parameters are not optional if the module has not accepted a derivative in its initialization.
        """
<<<<<<< HEAD
        (
            log_moneyness,
            max_log_moneyness,
            time_to_maturity,
            volatility,
        ) = acquire_params_from_derivative_2(
            self.derivative,
            log_moneyness,
            max_log_moneyness,
            time_to_maturity,
            volatility,
        )
        s, m, t, v = map(
            torch.as_tensor,
            (log_moneyness, max_log_moneyness, time_to_maturity, volatility),
        )

        spot = s.exp() * self.strike
        max = m.exp() * self.strike
        d1 = compute_d1(s, t, v)
        d2 = compute_d2(s, t, v)
        m1 = compute_d1(s - m, t, v)  # d' in the paper
        m2 = compute_d2(s - m, t, v)

        # when max < strike
        price_0 = spot * (
            ncdf(d1) + v * t.sqrt() * (d1 * ncdf(d1) + npdf(d1))
        ) - self.strike * ncdf(d2)
        # when max >= strike
        price_1 = (
            spot * (ncdf(m1) + v * t.sqrt() * (m1 * ncdf(m1) + npdf(m1)))
            - self.strike
            + max * (1 - ncdf(m2))
=======
        return bs_lookback_price(
            log_moneyness=log_moneyness,
            max_log_moneyness=max_log_moneyness,
            time_to_maturity=time_to_maturity,
            volatility=volatility,
            strike=self.strike,
>>>>>>> fb018dc5
        )

    @torch.enable_grad()
    def delta(
        self,
        log_moneyness: Optional[Tensor] = None,
        max_log_moneyness: Optional[Tensor] = None,
        time_to_maturity: Optional[Tensor] = None,
        volatility: Optional[Tensor] = None,
        create_graph: bool = False,
    ) -> Tensor:
        """Returns delta of the derivative.

        Args:
            log_moneyness (torch.Tensor, optional): Log moneyness of the underlying asset.
            max_log_moneyness (torch.Tensor, optional): Cumulative maximum of the log moneyness.
            time_to_maturity (torch.Tensor, optional): Time to expiry of the option.
            volatility (torch.Tensor, optional): Volatility of the underlying asset.
            create_graph (bool, default=False): If True, graph of the derivative
                will be constructed. This option is used to compute gamma.

        Shape:
            - log_moneyness: :math:`(N, *)` where
              :math:`*` means any number of additional dimensions.
            - max_log_moneyness: :math:`(N, *)`
            - time_to_maturity: :math:`(N, *)`
            - volatility: :math:`(N, *)`
            - output: :math:`(N, *)`

        Returns:
            torch.Tensor

        Note:
            Parameters are not optional if the module has not accepted a derivative in its initialization.
        """
        (
            log_moneyness,
            max_log_moneyness,
            time_to_maturity,
            volatility,
        ) = acquire_params_from_derivative_2(
            self.derivative,
            log_moneyness,
            max_log_moneyness,
            time_to_maturity,
            volatility,
        )
        return super().delta(
            log_moneyness=log_moneyness,
            max_log_moneyness=max_log_moneyness,
            time_to_maturity=time_to_maturity,
            volatility=volatility,
            create_graph=create_graph,
        )

    @torch.enable_grad()
    def gamma(
        self,
        log_moneyness: Optional[Tensor] = None,
        max_log_moneyness: Optional[Tensor] = None,
        time_to_maturity: Optional[Tensor] = None,
        volatility: Optional[Tensor] = None,
    ) -> Tensor:
        """Returns gamma of the derivative.

        Args:
            log_moneyness (torch.Tensor, optional): Log moneyness of the underlying asset.
            max_log_moneyness (torch.Tensor, optional): Cumulative maximum of the log moneyness.
            time_to_maturity (torch.Tensor, optional): Time to expiry of the option.
            volatility (torch.Tensor, optional):
                Volatility of the underlying asset.

        Shape:
            - log_moneyness: :math:`(N, *)` where
              :math:`*` means any number of additional dimensions.
            - max_log_moneyness: :math:`(N, *)`
            - time_to_maturity: :math:`(N, *)`
            - volatility: :math:`(N, *)`
            - output: :math:`(N, *)`

        Returns:
            torch.Tensor

        Note:
            args are not optional if it doesn't accept derivative in this initialization.
        """
        (
            log_moneyness,
            max_log_moneyness,
            time_to_maturity,
            volatility,
        ) = acquire_params_from_derivative_2(
            self.derivative,
            log_moneyness,
            max_log_moneyness,
            time_to_maturity,
            volatility,
        )
        return super().gamma(
            strike=self.strike,
            log_moneyness=log_moneyness,
            max_log_moneyness=max_log_moneyness,
            time_to_maturity=time_to_maturity,
            volatility=volatility,
        )

    @torch.enable_grad()
    def vega(
        self,
        log_moneyness: Optional[Tensor] = None,
        max_log_moneyness: Optional[Tensor] = None,
        time_to_maturity: Optional[Tensor] = None,
        volatility: Optional[Tensor] = None,
    ) -> Tensor:
        """Returns vega of the derivative.

        Args:
            log_moneyness (torch.Tensor, optional): Log moneyness of the underlying asset.
            max_log_moneyness (torch.Tensor, optional): Cumulative maximum of the log moneyness.
            time_to_maturity (torch.Tensor, optional): Time to expiry of the option.
            volatility (torch.Tensor, optional):
                Volatility of the underlying asset.

        Shape:
            - log_moneyness: :math:`(N, *)` where
              :math:`*` means any number of additional dimensions.
            - max_log_moneyness: :math:`(N, *)`
            - time_to_maturity: :math:`(N, *)`
            - volatility: :math:`(N, *)`
            - output: :math:`(N, *)`

        Returns:
            torch.Tensor

        Note:
            args are not optional if it doesn't accept derivative in this initialization.
        """
        (
            log_moneyness,
            max_log_moneyness,
            time_to_maturity,
            volatility,
        ) = acquire_params_from_derivative_2(
            self.derivative,
            log_moneyness,
            max_log_moneyness,
            time_to_maturity,
            volatility,
        )
        return super().vega(
            strike=self.strike,
            log_moneyness=log_moneyness,
            max_log_moneyness=max_log_moneyness,
            time_to_maturity=time_to_maturity,
            volatility=volatility,
        )

    @torch.enable_grad()
    def theta(
        self,
        log_moneyness: Optional[Tensor] = None,
        max_log_moneyness: Optional[Tensor] = None,
        time_to_maturity: Optional[Tensor] = None,
        volatility: Optional[Tensor] = None,
    ) -> Tensor:
        """Returns theta of the derivative.

        Args:
            log_moneyness (torch.Tensor, optional): Log moneyness of the underlying asset.
            max_log_moneyness (torch.Tensor, optional): Cumulative maximum of the log moneyness.
            time_to_maturity (torch.Tensor, optional): Time to expiry of the option.
            volatility (torch.Tensor, optional):
                Volatility of the underlying asset.

        Shape:
            - log_moneyness: :math:`(N, *)` where
              :math:`*` means any number of additional dimensions.
            - max_log_moneyness: :math:`(N, *)`
            - time_to_maturity: :math:`(N, *)`
            - volatility: :math:`(N, *)`
            - output: :math:`(N, *)`

        Note:
            Risk-free rate is set to zero.

        Returns:
            torch.Tensor

        Note:
            args are not optional if it doesn't accept derivative in this initialization.
        """
        (
            log_moneyness,
            max_log_moneyness,
            time_to_maturity,
            volatility,
        ) = acquire_params_from_derivative_2(
            self.derivative,
            log_moneyness,
            max_log_moneyness,
            time_to_maturity,
            volatility,
        )
        return super().theta(
            strike=self.strike,
            log_moneyness=log_moneyness,
            max_log_moneyness=max_log_moneyness,
            time_to_maturity=time_to_maturity,
            volatility=volatility,
        )

    def implied_volatility(
        self,
        log_moneyness: Optional[Tensor] = None,
        max_log_moneyness: Optional[Tensor] = None,
        time_to_maturity: Optional[Tensor] = None,
        price: Optional[Tensor] = None,
        precision: float = 1e-6,
    ) -> Tensor:
        """Returns implied volatility of the derivative.

        Args:
            log_moneyness (torch.Tensor, optional): Log moneyness of the underlying asset.
            max_log_moneyness (torch.Tensor, optional): Cumulative maximum of the log moneyness.
            time_to_maturity (torch.Tensor, optional): Time to expiry of the option.
            price (torch.Tensor): Price of the derivative.
            precision (float, default=1e-6): Precision of the implied volatility.

        Shape:
            - log_moneyness: :math:`(N, *)` where
              :math:`*` means any number of additional dimensions.
            - max_log_moneyness: :math:`(N, *)`
            - time_to_maturity: :math:`(N, *)`
            - price: :math:`(N, *)`
            - output: :math:`(N, *)`

        Returns:
            torch.Tensor

        Note:
            args are not optional if it doesn't accept derivative in this initialization.
            price seems optional in typing, but it isn't. It is set for the compatibility to the previous versions.
        """
        (log_moneyness, time_to_maturity) = acquire_params_from_derivative_0(
            self.derivative, log_moneyness, time_to_maturity
        )
        if price is None:
            raise ValueError(
                "price is required in this method. None is set only for compatibility to the previous versions."
            )
        return find_implied_volatility(
            self.price,
            price=price,
            log_moneyness=log_moneyness,
            max_log_moneyness=max_log_moneyness,
            time_to_maturity=time_to_maturity,
            precision=precision,
        )


factory = BlackScholesModuleFactory()
factory.register_module("LookbackOption", BSLookbackOption)

# Assign docstrings so they appear in Sphinx documentation
_set_docstring(BSLookbackOption, "inputs", BSModuleMixin.inputs)
_set_attr_and_docstring(BSLookbackOption, "forward", BSModuleMixin.forward)<|MERGE_RESOLUTION|>--- conflicted
+++ resolved
@@ -8,27 +8,21 @@
 from pfhedge._utils.doc import _set_attr_and_docstring
 from pfhedge._utils.doc import _set_docstring
 from pfhedge._utils.str import _format_float
-<<<<<<< HEAD
 from pfhedge.instruments import LookbackOption
-=======
 from pfhedge.nn.functional import bs_lookback_delta
 from pfhedge.nn.functional import bs_lookback_gamma
 from pfhedge.nn.functional import bs_lookback_price
 from pfhedge.nn.functional import bs_lookback_theta
 from pfhedge.nn.functional import bs_lookback_vega
->>>>>>> fb018dc5
 from pfhedge.nn.functional import d1 as compute_d1
 from pfhedge.nn.functional import d2 as compute_d2
 from pfhedge.nn.functional import ncdf
 from pfhedge.nn.functional import npdf
 
 from ._base import BSModuleMixin
-<<<<<<< HEAD
 from ._base import acquire_params_from_derivative_0
 from ._base import acquire_params_from_derivative_2
-=======
 from .black_scholes import BlackScholesModuleFactory
->>>>>>> fb018dc5
 
 
 class BSLookbackOption(BSModuleMixin):
@@ -175,7 +169,6 @@
         Note:
             Parameters are not optional if the module has not accepted a derivative in its initialization.
         """
-<<<<<<< HEAD
         (
             log_moneyness,
             max_log_moneyness,
@@ -188,35 +181,12 @@
             time_to_maturity,
             volatility,
         )
-        s, m, t, v = map(
-            torch.as_tensor,
-            (log_moneyness, max_log_moneyness, time_to_maturity, volatility),
-        )
-
-        spot = s.exp() * self.strike
-        max = m.exp() * self.strike
-        d1 = compute_d1(s, t, v)
-        d2 = compute_d2(s, t, v)
-        m1 = compute_d1(s - m, t, v)  # d' in the paper
-        m2 = compute_d2(s - m, t, v)
-
-        # when max < strike
-        price_0 = spot * (
-            ncdf(d1) + v * t.sqrt() * (d1 * ncdf(d1) + npdf(d1))
-        ) - self.strike * ncdf(d2)
-        # when max >= strike
-        price_1 = (
-            spot * (ncdf(m1) + v * t.sqrt() * (m1 * ncdf(m1) + npdf(m1)))
-            - self.strike
-            + max * (1 - ncdf(m2))
-=======
         return bs_lookback_price(
             log_moneyness=log_moneyness,
             max_log_moneyness=max_log_moneyness,
             time_to_maturity=time_to_maturity,
             volatility=volatility,
             strike=self.strike,
->>>>>>> fb018dc5
         )
 
     @torch.enable_grad()
