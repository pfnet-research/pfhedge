--- conflicted
+++ resolved
@@ -128,17 +128,10 @@
             (log_moneyness, max_log_moneyness, time_to_maturity, volatility),
         )
 
-<<<<<<< HEAD
-        d1 = self.d1(s, t, v)
-        d2 = self.d2(s, t, v)
+        d1_ = d1(s, t, v)
+        d2_ = d2(s, t, v)
         e1 = (s - m + (v.pow(2) / 2) * t) / (v * t.sqrt())  # d' in paper
         e2 = (s - m - (v.pow(2) / 2) * t) / (v * t.sqrt())
-=======
-        d1_ = d1(s, t, v)
-        d2_ = d2(s, t, v)
-        e1 = (s - m + (v ** 2 / 2) * t) / (v * t.sqrt())  # d' in paper
-        e2 = (s - m - (v ** 2 / 2) * t) / (v * t.sqrt())
->>>>>>> 2f58f2ac
 
         # when max moneyness < strike
         price_0 = self.strike * (
