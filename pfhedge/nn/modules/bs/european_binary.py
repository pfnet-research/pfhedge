--- conflicted
+++ resolved
@@ -8,7 +8,6 @@
 from pfhedge._utils.doc import _set_attr_and_docstring
 from pfhedge._utils.doc import _set_docstring
 from pfhedge._utils.str import _format_float
-<<<<<<< HEAD
 from pfhedge.instruments import EuropeanBinaryOption
 from pfhedge.nn.functional import d1
 from pfhedge.nn.functional import d2
@@ -18,13 +17,11 @@
 from ._base import BSModuleMixin
 from ._base import acquire_params_from_derivative_0
 from ._base import acquire_params_from_derivative_1
-=======
 from pfhedge.nn.functional import bs_european_binary_delta
 from pfhedge.nn.functional import bs_european_binary_price
 
 from ._base import BSModuleMixin
 from .black_scholes import BlackScholesModuleFactory
->>>>>>> fb018dc5
 
 
 class BSEuropeanBinaryOption(BSModuleMixin):
@@ -139,28 +136,19 @@
         Note:
             args are not optional if it doesn't accept derivative in this initialization.
         """
-<<<<<<< HEAD
-        (
-            log_moneyness,
-            time_to_maturity,
-            volatility,
-        ) = acquire_params_from_derivative_1(
-            self.derivative, log_moneyness, time_to_maturity, volatility
-        )
-        s, t, v = broadcast_all(log_moneyness, time_to_maturity, volatility)
-
-        price = ncdf(d2(s, t, v))
-        price = 1.0 - price if not self.call else price  # put-call parity
-
-        return price
-=======
+        (
+            log_moneyness,
+            time_to_maturity,
+            volatility,
+        ) = acquire_params_from_derivative_1(
+            self.derivative, log_moneyness, time_to_maturity, volatility
+        )
         return bs_european_binary_price(
             log_moneyness=log_moneyness,
             time_to_maturity=time_to_maturity,
             volatility=volatility,
             call=self.call,
         )
->>>>>>> fb018dc5
 
     @torch.enable_grad()
     def delta(
@@ -188,33 +176,19 @@
         Note:
             Parameters are not optional if the module has not accepted a derivative in its initialization.
         """
-<<<<<<< HEAD
-        (
-            log_moneyness,
-            time_to_maturity,
-            volatility,
-        ) = acquire_params_from_derivative_1(
-            self.derivative, log_moneyness, time_to_maturity, volatility
-        )
-        s, t, v = broadcast_all(log_moneyness, time_to_maturity, volatility)
-
-        spot = s.exp() * self.strike
-
-        numerator = npdf(d2(s, t, v))
-        denominator = spot * v * t.sqrt()
-        delta = numerator / denominator
-        delta = torch.where(
-            (numerator == 0).logical_and(denominator == 0),
-            torch.zeros_like(delta),
-            delta,
-=======
+        (
+            log_moneyness,
+            time_to_maturity,
+            volatility,
+        ) = acquire_params_from_derivative_1(
+            self.derivative, log_moneyness, time_to_maturity, volatility
+        )
         return bs_european_binary_delta(
             log_moneyness=log_moneyness,
             time_to_maturity=time_to_maturity,
             volatility=volatility,
             call=self.call,
             strike=self.strike,
->>>>>>> fb018dc5
         )
 
     def gamma(
@@ -242,7 +216,6 @@
         Note:
             args are not optional if it doesn't accept derivative in this initialization.
         """
-<<<<<<< HEAD
         (
             log_moneyness,
             time_to_maturity,
@@ -251,8 +224,6 @@
             self.derivative, log_moneyness, time_to_maturity, volatility
         )
         # TODO(simaki): Directly compute gamma.
-=======
->>>>>>> fb018dc5
         return super().gamma(
             log_moneyness=log_moneyness,
             time_to_maturity=time_to_maturity,
@@ -285,7 +256,6 @@
         Note:
             args are not optional if it doesn't accept derivative in this initialization.
         """
-<<<<<<< HEAD
         (
             log_moneyness,
             time_to_maturity,
@@ -294,8 +264,6 @@
             self.derivative, log_moneyness, time_to_maturity, volatility
         )
         # TODO: Directly compute theta.
-=======
->>>>>>> fb018dc5
         return super().vega(
             log_moneyness=log_moneyness,
             time_to_maturity=time_to_maturity,
@@ -331,7 +299,6 @@
         Note:
             args are not optional if it doesn't accept derivative in this initialization.
         """
-<<<<<<< HEAD
         (
             log_moneyness,
             time_to_maturity,
@@ -340,8 +307,6 @@
             self.derivative, log_moneyness, time_to_maturity, volatility
         )
         # TODO: Directly compute theta.
-=======
->>>>>>> fb018dc5
         return super().theta(
             log_moneyness=log_moneyness,
             time_to_maturity=time_to_maturity,
