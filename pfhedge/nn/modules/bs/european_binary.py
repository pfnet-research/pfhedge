--- conflicted
+++ resolved
@@ -26,21 +26,11 @@
         - Output: :math:`(N, *, 1)`.
           All but the last dimension are the same shape as the input.
 
-<<<<<<< HEAD
-    .. seealso::
-
-        - :class:`pfhedge.nn.BlackScholes`:
-          Initialize Black-Scholes formula module from a derivative.
-
-    References:
-=======
     .. seealso ::
         - :class:`pfhedge.nn.BlackScholes`:
           Initialize Black-Scholes formula module from a derivative.
 
-    .. admonition:: References
-        :class: seealso
->>>>>>> 8298846d
+    References:
         - John C. Hull, 2003. Options futures and other derivatives. Pearson.
 
     Examples:
