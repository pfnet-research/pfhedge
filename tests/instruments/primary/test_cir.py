from typing import Optional
from typing import Union

import pytest
import torch

from pfhedge.instruments import CIRRate


class TestCIRRate:
    @pytest.mark.parametrize("seed", range(1))
<<<<<<< HEAD
    def test_values_are_finite(
        self, seed, device: Optional[Union[str, torch.device]] = "cpu"
    ):
=======
    def test_values_are_finite(self, seed, device: str = "cpu"):
>>>>>>> 98fc9ee1
        torch.manual_seed(seed)

        s = CIRRate().to(device)
        s.simulate(n_paths=1000)

        assert not s.spot.isnan().any()

    @pytest.mark.gpu
    @pytest.mark.parametrize("seed", range(1))
    def test_values_are_finite_gpu(self, seed):
        self.test_values_are_finite(seed, device="cuda")

    def test_repr(self):
        s = CIRRate(cost=1e-4)
        expect = """\
CIRRate(kappa=1., theta=0.0400, sigma=0.2000, cost=1.0000e-04, dt=0.0040)"""
        assert repr(s) == expect

<<<<<<< HEAD
    def test_simulate_shape(self, device: Optional[Union[str, torch.device]] = "cpu"):
=======
    def test_simulate_shape(self, device: str = "cpu"):
>>>>>>> 98fc9ee1
        s = CIRRate(dt=0.1).to(device)
        s.simulate(time_horizon=0.2, n_paths=10)
        assert s.spot.size() == torch.Size((10, 3))

        s = CIRRate(dt=0.1).to(device)
        s.simulate(time_horizon=0.25, n_paths=10)
        assert s.spot.size() == torch.Size((10, 4))

    @pytest.mark.gpu
    def test_simulate_shape_gpu(self):
        self.test_simulate_shape(device="cuda")<|MERGE_RESOLUTION|>--- conflicted
+++ resolved
@@ -1,6 +1,3 @@
-from typing import Optional
-from typing import Union
-
 import pytest
 import torch
 
@@ -9,13 +6,7 @@
 
 class TestCIRRate:
     @pytest.mark.parametrize("seed", range(1))
-<<<<<<< HEAD
-    def test_values_are_finite(
-        self, seed, device: Optional[Union[str, torch.device]] = "cpu"
-    ):
-=======
     def test_values_are_finite(self, seed, device: str = "cpu"):
->>>>>>> 98fc9ee1
         torch.manual_seed(seed)
 
         s = CIRRate().to(device)
@@ -34,11 +25,7 @@
 CIRRate(kappa=1., theta=0.0400, sigma=0.2000, cost=1.0000e-04, dt=0.0040)"""
         assert repr(s) == expect
 
-<<<<<<< HEAD
-    def test_simulate_shape(self, device: Optional[Union[str, torch.device]] = "cpu"):
-=======
     def test_simulate_shape(self, device: str = "cpu"):
->>>>>>> 98fc9ee1
         s = CIRRate(dt=0.1).to(device)
         s.simulate(time_horizon=0.2, n_paths=10)
         assert s.spot.size() == torch.Size((10, 3))
