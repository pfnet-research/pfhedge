--- conflicted
+++ resolved
@@ -1,6 +1,3 @@
-from typing import Optional
-from typing import Union
-
 import pytest
 import torch
 from torch.testing import assert_close
@@ -50,11 +47,7 @@
         with pytest.raises(TypeError):
             s.register_buffer("a", torch.nn.ReLU())
 
-<<<<<<< HEAD
-    def test_buffers(self, device: Optional[Union[str, torch.device]] = "cpu"):
-=======
     def test_buffers(self, device: str = "cpu"):
->>>>>>> 98fc9ee1
         torch.manual_seed(42)
         a = torch.randn(10).to(device)
         b = torch.randn(10).to(device)
@@ -198,16 +191,12 @@
         assert s.dtype == torch.bfloat16
         assert s.spot.dtype == torch.bfloat16
 
-<<<<<<< HEAD
-    def test_simulate_shape(self, device: Optional[Union[str, torch.device]] = "cpu"):
-=======
     @pytest.mark.gpu
     @pytest.mark.parametrize("dtype", [torch.float32, torch.float64])
     def test_to_dtype_gpu(self, dtype):
         self.test_to_dtype(dtype, device="cuda")
 
     def test_simulate_shape(self, device: str = "cpu"):
->>>>>>> 98fc9ee1
         s = BrownianStock(dt=0.1).to(device)
         s.simulate(time_horizon=0.2, n_paths=10)
         assert s.spot.size() == torch.Size((10, 3))
@@ -221,13 +210,7 @@
         self.test_simulate_shape(device="cuda")
 
     @pytest.mark.parametrize("sigma", [0.2, 0.1])
-<<<<<<< HEAD
-    def test_volatility(
-        self, sigma, device: Optional[Union[str, torch.device]] = "cpu"
-    ):
-=======
     def test_volatility(self, sigma, device: str = "cpu"):
->>>>>>> 98fc9ee1
         s = BrownianStock(sigma=sigma).to(device)
         s.simulate()
         result = s.volatility
@@ -235,7 +218,7 @@
         assert_close(result, expect)
 
         result = s.variance
-        expect = torch.full_like(s.spot, sigma**2)
+        expect = torch.full_like(s.spot, sigma ** 2)
         assert_close(result, expect)
 
     @pytest.mark.gpu
