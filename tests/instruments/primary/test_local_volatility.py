<<<<<<< HEAD
from typing import Optional
from typing import Union

=======
>>>>>>> 98fc9ee1
import pytest
import torch
from torch.testing import assert_close

from pfhedge.instruments import LocalVolatilityStock


<<<<<<< HEAD
def test_local_volatility_zero_volatility(
    device: Optional[Union[str, torch.device]] = "cpu"
):
=======
def test_local_volatility_zero_volatility(device: str = "cpu"):
>>>>>>> 98fc9ee1
    def zeros(time, spot):
        return torch.zeros_like(time)

    stock = LocalVolatilityStock(zeros).to(device)
    stock.simulate()

    assert_close(stock.spot, torch.ones_like(stock.spot))
    assert_close(stock.volatility, torch.zeros_like(stock.volatility))


@pytest.mark.gpu
def test_local_volatility_zero_volatility_gpu():
    test_local_volatility_zero_volatility(device="cuda")


<<<<<<< HEAD
def test_local_volatility(device: Optional[Union[str, torch.device]] = "cpu"):
=======
def test_local_volatility(device: str = "cpu"):
>>>>>>> 98fc9ee1
    def zeros(time, spot):
        zero = torch.zeros_like(time)
        nonzero = torch.full_like(time, 0.2)
        return torch.where(time > 10 / 250, zero, nonzero)

    stock = LocalVolatilityStock(zeros).to(device)
    stock.simulate()

    result = stock.spot[:, 11:]
    expect = stock.spot[:, 10].unsqueeze(0).expand(-1, stock.spot[:, 11:].size(1))
    # TODO(masanorihirano): Remove check_stride once PyTorch 1.9.0 support is
    # no longer required. In PyTorch 1.10.0 and subsequent versions,
    # check_stride is set to False by default.
    assert_close(result, expect, check_stride=False)

    result = stock.volatility[:, 10:]
    expect = torch.zeros_like(stock.volatility[:, 10:])
    assert_close(result, expect)


@pytest.mark.gpu
def test_local_volatility_gpu():
    test_local_volatility(device="cuda")<|MERGE_RESOLUTION|>--- conflicted
+++ resolved
@@ -1,9 +1,3 @@
-<<<<<<< HEAD
-from typing import Optional
-from typing import Union
-
-=======
->>>>>>> 98fc9ee1
 import pytest
 import torch
 from torch.testing import assert_close
@@ -11,13 +5,7 @@
 from pfhedge.instruments import LocalVolatilityStock
 
 
-<<<<<<< HEAD
-def test_local_volatility_zero_volatility(
-    device: Optional[Union[str, torch.device]] = "cpu"
-):
-=======
 def test_local_volatility_zero_volatility(device: str = "cpu"):
->>>>>>> 98fc9ee1
     def zeros(time, spot):
         return torch.zeros_like(time)
 
@@ -33,11 +21,7 @@
     test_local_volatility_zero_volatility(device="cuda")
 
 
-<<<<<<< HEAD
-def test_local_volatility(device: Optional[Union[str, torch.device]] = "cpu"):
-=======
 def test_local_volatility(device: str = "cpu"):
->>>>>>> 98fc9ee1
     def zeros(time, spot):
         zero = torch.zeros_like(time)
         nonzero = torch.full_like(time, 0.2)
