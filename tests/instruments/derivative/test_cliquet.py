--- conflicted
+++ resolved
@@ -1,6 +1,3 @@
-from typing import Optional
-from typing import Union
-
 import pytest
 import torch
 from torch.testing import assert_close
@@ -17,11 +14,7 @@
     def setup_class(cls):
         torch.manual_seed(42)
 
-<<<<<<< HEAD
-    def test_payoff_start0(self, device: Optional[Union[str, torch.device]] = "cpu"):
-=======
     def test_payoff_start0(self, device: str = "cpu"):
->>>>>>> 98fc9ee1
         stock = BrownianStock().to(device)
         derivative = EuropeanForwardStartOption(stock, start=0.0).to(device)
         european = EuropeanOption(stock).to(device)
@@ -32,11 +25,7 @@
     def test_payoff_start0_gpu(self):
         self.test_payoff_start0(device="cuda")
 
-<<<<<<< HEAD
-    def test_payoff_start_end(self, device: Optional[Union[str, torch.device]] = "cpu"):
-=======
     def test_payoff_start_end(self, device: str = "cpu"):
->>>>>>> 98fc9ee1
         stock = BrownianStock().to(device)
         dt = stock.dt
         spot = torch.tensor(
