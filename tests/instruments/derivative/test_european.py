from typing import Optional
from typing import Union

import pytest
import torch
from torch import Tensor
from torch.testing import assert_close

from pfhedge.instruments import BaseDerivative
from pfhedge.instruments import BrownianStock
from pfhedge.instruments import EuropeanOption

cls = EuropeanOption


class TestEuropeanOption:
    @classmethod
    def setup_class(cls):
        torch.manual_seed(42)

<<<<<<< HEAD
    def test_payoff(self, device: Optional[Union[str, torch.device]] = "cpu"):
=======
    def test_payoff(self, device: str = "cpu"):
>>>>>>> 98fc9ee1
        derivative = EuropeanOption(BrownianStock(), strike=2.0).to(device)
        spot = torch.tensor(
            [[1.0, 1.0, 1.9], [1.0, 1.0, 2.0], [1.0, 1.0, 2.1], [1.0, 1.0, 3.0]]
        ).to(device)
        derivative.underlier.register_buffer("spot", spot)
        result = derivative.payoff()
        expect = torch.tensor([0.0, 0.0, 0.1, 1.0]).to(device)
        assert_close(result, expect)

    @pytest.mark.gpu
    def test_payoff_gpu(self):
        self.test_payoff(device="cuda")

    @pytest.mark.parametrize("volatility", [0.20, 0.10])
    @pytest.mark.parametrize("strike", [1.0, 0.5, 2.0])
    @pytest.mark.parametrize("maturity", [0.1, 1.0])
    @pytest.mark.parametrize("n_paths", [100])
    @pytest.mark.parametrize("init_spot", [1.0, 1.1, 0.9])
    def test_put_call_parity(
        self,
        volatility,
        strike,
        maturity,
        n_paths,
        init_spot,
<<<<<<< HEAD
        device: Optional[Union[str, torch.device]] = "cpu",
=======
        device: str = "cpu",
>>>>>>> 98fc9ee1
    ):
        stock = BrownianStock(volatility).to(device)
        co = EuropeanOption(stock, strike=strike, maturity=maturity, call=True).to(
            device
        )
        po = EuropeanOption(stock, strike=strike, maturity=maturity, call=False).to(
            device
        )
        co.simulate(n_paths=n_paths, init_state=(init_spot,))
        po.simulate(n_paths=n_paths, init_state=(init_spot,))

        s = stock.spot[..., -1]
        c = co.payoff()
        p = po.payoff()

        assert ((c - p) == s - strike).all()

    @pytest.mark.gpu
    @pytest.mark.parametrize("volatility", [0.20, 0.10])
    @pytest.mark.parametrize("strike", [1.0, 0.5, 2.0])
    @pytest.mark.parametrize("maturity", [0.1, 1.0])
    @pytest.mark.parametrize("n_paths", [100])
    @pytest.mark.parametrize("init_spot", [1.0, 1.1, 0.9])
    def test_put_call_parity_gpu(
        self, volatility, strike, maturity, n_paths, init_spot
    ):
        self.test_put_call_parity(
            volatility, strike, maturity, n_paths, init_spot, device="cuda"
        )

    @pytest.mark.parametrize("strike", [1.0, 2.0])
<<<<<<< HEAD
    def test_moneyness(
        self, strike, device: Optional[Union[str, torch.device]] = "cpu"
    ):
=======
    def test_moneyness(self, strike, device: str = "cpu"):
>>>>>>> 98fc9ee1
        stock = BrownianStock().to(device)
        derivative = EuropeanOption(stock, strike=strike).to(device)
        derivative.simulate()

        result = derivative.moneyness()
        expect = stock.spot / strike
        assert_close(result, expect)

        result = derivative.moneyness(0)
        expect = stock.spot[:, [0]] / strike
        assert_close(result, expect)

        result = derivative.log_moneyness()
        expect = (stock.spot / strike).log()
        assert_close(result, expect)

        result = derivative.log_moneyness(0)
        expect = (stock.spot[:, [0]] / strike).log()
        assert_close(result, expect)

    @pytest.mark.gpu
    @pytest.mark.parametrize("strike", [1.0, 2.0])
    def test_moneyness_gpu(self, strike):
        self.test_moneyness(strike, device="cuda")

<<<<<<< HEAD
    def test_max_log_moneyness(
        self, device: Optional[Union[str, torch.device]] = "cpu"
    ):
=======
    def test_max_log_moneyness(self, device: str = "cpu"):
>>>>>>> 98fc9ee1
        derivative = EuropeanOption(BrownianStock()).to(device)
        derivative.simulate()

        result = derivative.max_log_moneyness(10)
        expect = derivative.max_moneyness(10).log()
        assert_close(result, expect)

    @pytest.mark.gpu
    def test_max_log_moneyness_gpu(self):
        self.test_max_log_moneyness(device="cuda")

<<<<<<< HEAD
    def test_time_to_maturity(self, device: Optional[Union[str, torch.device]] = "cpu"):
=======
    def test_time_to_maturity(self, device: str = "cpu"):
>>>>>>> 98fc9ee1
        stock = BrownianStock(dt=0.1).to(device)
        derivative = EuropeanOption(stock, maturity=0.2).to(device)
        derivative.simulate(n_paths=2)

        result = derivative.time_to_maturity()
        expect = torch.tensor([[0.2, 0.1, 0.0], [0.2, 0.1, 0.0]]).to(device)
        assert_close(result, expect, check_stride=False)

        result = derivative.time_to_maturity(0)
        expect = torch.full((2, 1), 0.2).to(device)
        assert_close(result, expect, check_stride=False)

        result = derivative.time_to_maturity(1)
        expect = torch.full((2, 1), 0.1).to(device)
        assert_close(result, expect, check_stride=False)

        result = derivative.time_to_maturity(-1)
        expect = torch.full((2, 1), 0.0).to(device)
        assert_close(result, expect, check_stride=False)

    @pytest.mark.gpu
    def test_time_to_maturity_gpu(self):
        self.test_time_to_maturity(device="cuda")

<<<<<<< HEAD
    def test_time_to_maturity_2(
        self, device: Optional[Union[str, torch.device]] = "cpu"
    ):
=======
    def test_time_to_maturity_2(self, device: str = "cpu"):
>>>>>>> 98fc9ee1
        stock = BrownianStock(dt=0.1).to(device)
        derivative = EuropeanOption(stock, maturity=0.25).to(device)
        derivative.simulate(n_paths=2)

        result = derivative.time_to_maturity()
        expect = torch.tensor([[0.3, 0.2, 0.1, 0.0], [0.3, 0.2, 0.1, 0.0]]).to(device)
        assert_close(result, expect, check_stride=False)

        result = derivative.time_to_maturity(0)
        expect = torch.full((2, 1), 0.3).to(device)
        assert_close(result, expect, check_stride=False)

        result = derivative.time_to_maturity(1)
        expect = torch.full((2, 1), 0.2).to(device)
        assert_close(result, expect, check_stride=False)

        result = derivative.time_to_maturity(-1)
        expect = torch.full((2, 1), 0.0).to(device)
        assert_close(result, expect, check_stride=False)

    @pytest.mark.gpu
    def test_time_to_maturity_2_gpu(self):
        self.test_time_to_maturity_2(device="cuda")

    @pytest.mark.parametrize("dtype", [torch.float32, torch.float64])
    def test_init_dtype(self, dtype, device: str = "cpu"):
        derivative = EuropeanOption(BrownianStock(dtype=dtype, device=device))
        assert derivative.dtype == dtype

        derivative.simulate()
        assert derivative.payoff().dtype == dtype

    @pytest.mark.gpu
    @pytest.mark.parametrize("dtype", [torch.float32, torch.float64])
<<<<<<< HEAD
    def test_to_dtype(self, dtype, device: Optional[Union[str, torch.device]] = "cpu"):
=======
    def test_init_dtype_gpu(self, dtype):
        self.test_init_dtype(dtype, device="cuda")

    @pytest.mark.parametrize("dtype", [torch.float32, torch.float64])
    def test_to_dtype(self, dtype, device: str = "cpu"):
>>>>>>> 98fc9ee1
        # to(dtype)
        derivative = EuropeanOption(BrownianStock()).to(dtype).to(device)
        derivative.simulate()
        assert derivative.payoff().dtype == dtype

        # to(instrument)
        instrument = BrownianStock(dtype=dtype).to(device)
        derivative = EuropeanOption(BrownianStock()).to(instrument).to(device)
        derivative.simulate()
        assert derivative.payoff().dtype == dtype

        instrument = EuropeanOption(BrownianStock(dtype=dtype)).to(device)
        instrument = BrownianStock(dtype=dtype).to(device)
        derivative = EuropeanOption(BrownianStock()).to(instrument).to(device)
        derivative.simulate()
        assert derivative.payoff().dtype == dtype

    @pytest.mark.gpu
    @pytest.mark.parametrize("dtype", [torch.float32, torch.float64])
    def test_to_dtype_gpu(self, dtype):
        self.test_to_dtype(dtype, device="cuda")

    @pytest.mark.parametrize("device", ["cpu", "cuda:0", "cuda:1"])
    def test_init_device(self, device):
        # init
        derivative = EuropeanOption(BrownianStock(device=device))
        assert derivative.device == torch.device(device)

    @pytest.mark.parametrize("device", ["cpu", "cuda:0", "cuda:1"])
    def test_to_device(self, device):
        # to(device)
        s = EuropeanOption(BrownianStock()).to(device)
        assert s.device == torch.device(device)

        # to(instrument)
        instrument = BrownianStock(device=device)
        s = EuropeanOption(BrownianStock()).to(instrument)
        assert s.device == torch.device(device)

        instrument = EuropeanOption(BrownianStock(device=device))
        s = EuropeanOption(BrownianStock()).to(instrument)
        assert s.device == torch.device(device)

    def test_repr(self):
        derivative = EuropeanOption(BrownianStock(), maturity=1.0)
        expect = """\
EuropeanOption(
  strike=1., maturity=1.
  (underlier): BrownianStock(sigma=0.2000, dt=0.0040)
)"""
        assert repr(derivative) == expect

        derivative = cls(BrownianStock(), maturity=1.0)
        derivative.add_clause("knockout", lambda derivative, payoff: payoff)
        expect = """\
EuropeanOption(
  strike=1., maturity=1.
  clauses=['knockout']
  (underlier): BrownianStock(sigma=0.2000, dt=0.0040)
)"""
        assert repr(derivative) == expect

        derivative = EuropeanOption(BrownianStock(), maturity=1.0, call=False)
        expect = """\
EuropeanOption(
  call=False, strike=1., maturity=1.
  (underlier): BrownianStock(sigma=0.2000, dt=0.0040)
)"""
        assert repr(derivative) == expect

        derivative = EuropeanOption(BrownianStock(), maturity=1.0, strike=2.0)
        expect = """\
EuropeanOption(
  strike=2., maturity=1.
  (underlier): BrownianStock(sigma=0.2000, dt=0.0040)
)"""
        assert repr(derivative) == expect

        derivative = EuropeanOption(BrownianStock(), maturity=1.0)
        derivative.to(dtype=torch.float64, device="cuda:0")
        expect = """\
EuropeanOption(
  strike=1., maturity=1.
  (underlier): BrownianStock(sigma=0.2000, dt=0.0040, dtype=torch.float64, device='cuda:0')
)"""
        assert repr(derivative) == expect

<<<<<<< HEAD
    def test_spot_not_listed(self, device: Optional[Union[str, torch.device]] = "cpu"):
=======
    def test_spot_not_listed(self, device: str = "cpu"):
>>>>>>> 98fc9ee1
        derivative = EuropeanOption(BrownianStock()).to(device)
        with pytest.raises(ValueError):
            _ = derivative.spot
        spot = torch.arange(1.0, 7.0).to(device).reshape(2, 3)
        # tensor([[1., 2., 3.],
        #         [4., 5., 6.]])
        derivative.list(lambda _: spot)
        assert_close(derivative.spot, spot)
        derivative.delist()
        with pytest.raises(ValueError):
            _ = derivative.spot

    @pytest.mark.gpu
    def test_spot_not_listed_gpu(self):
        self.test_spot_not_listed(device="cuda")

<<<<<<< HEAD
    def test_us_listed(self):
        derivative = EuropeanOption(BrownianStock())
=======
    def test_us_listed(self, device: str = "cpu"):
        derivative = EuropeanOption(BrownianStock(device=device))
>>>>>>> 98fc9ee1
        assert not derivative.is_listed
        derivative.list(pricer=lambda x: x)
        assert derivative.is_listed

    @pytest.mark.gpu
    @pytest.mark.parametrize("dtype", [torch.float32, torch.float64])
    def test_us_listed_gpu(self, dtype):
        self.test_us_listed(device="cuda")

    def test_init_dtype_deprecated(self):
        with pytest.raises(DeprecationWarning):
            _ = EuropeanOption(BrownianStock(), dtype=torch.float64)

<<<<<<< HEAD
    def test_clause(self, device: Optional[Union[str, torch.device]] = "cpu"):
=======
    def test_clause(self, device: str = "cpu"):
>>>>>>> 98fc9ee1
        torch.manual_seed(42)

        derivative = cls(BrownianStock()).to(device)
        derivative.simulate()
        strike = derivative.ul().spot.max(-1).values.mean()

        def knockout(derivative: BaseDerivative, payoff: Tensor) -> Tensor:
            max = derivative.ul().spot.max(-1).values
            return payoff.where(max >= strike, torch.zeros_like(max))

        derivative.add_clause("knockout", knockout)

        max = derivative.ul().spot.max(-1).values
        result = derivative.payoff()
        expect = derivative.payoff_fn().where(max >= strike, torch.zeros_like(max))
        assert_close(result, expect)

    @pytest.mark.gpu
    def test_clause_gpu(self):
        self.test_clause(device="cuda")

<<<<<<< HEAD
    def test_add_clause_error(self, device: Optional[Union[str, torch.device]] = "cpu"):
=======
    def test_add_clause_error(self, device: str = "cpu"):
>>>>>>> 98fc9ee1
        derivative = cls(BrownianStock()).to(device)

        def knockout(derivative: BaseDerivative, payoff: Tensor) -> Tensor:
            max = derivative.ul().spot.max(-1).values
            return payoff.where(max >= 1.1, torch.zeros_like(max))

        with pytest.raises(TypeError):
            derivative.add_clause(0, knockout)
        with pytest.raises(KeyError):
            derivative.add_clause("payoff", knockout)
        with pytest.raises(KeyError):
            derivative.add_clause("a.b", knockout)
        with pytest.raises(KeyError):
            derivative.add_clause("", knockout)

    @pytest.mark.gpu
    def test_add_clause_error_gpu(self):
        self.test_add_clause_error(device="cuda")<|MERGE_RESOLUTION|>--- conflicted
+++ resolved
@@ -1,6 +1,3 @@
-from typing import Optional
-from typing import Union
-
 import pytest
 import torch
 from torch import Tensor
@@ -18,11 +15,7 @@
     def setup_class(cls):
         torch.manual_seed(42)
 
-<<<<<<< HEAD
-    def test_payoff(self, device: Optional[Union[str, torch.device]] = "cpu"):
-=======
     def test_payoff(self, device: str = "cpu"):
->>>>>>> 98fc9ee1
         derivative = EuropeanOption(BrownianStock(), strike=2.0).to(device)
         spot = torch.tensor(
             [[1.0, 1.0, 1.9], [1.0, 1.0, 2.0], [1.0, 1.0, 2.1], [1.0, 1.0, 3.0]]
@@ -48,11 +41,7 @@
         maturity,
         n_paths,
         init_spot,
-<<<<<<< HEAD
-        device: Optional[Union[str, torch.device]] = "cpu",
-=======
         device: str = "cpu",
->>>>>>> 98fc9ee1
     ):
         stock = BrownianStock(volatility).to(device)
         co = EuropeanOption(stock, strike=strike, maturity=maturity, call=True).to(
@@ -84,13 +73,7 @@
         )
 
     @pytest.mark.parametrize("strike", [1.0, 2.0])
-<<<<<<< HEAD
-    def test_moneyness(
-        self, strike, device: Optional[Union[str, torch.device]] = "cpu"
-    ):
-=======
     def test_moneyness(self, strike, device: str = "cpu"):
->>>>>>> 98fc9ee1
         stock = BrownianStock().to(device)
         derivative = EuropeanOption(stock, strike=strike).to(device)
         derivative.simulate()
@@ -116,13 +99,7 @@
     def test_moneyness_gpu(self, strike):
         self.test_moneyness(strike, device="cuda")
 
-<<<<<<< HEAD
-    def test_max_log_moneyness(
-        self, device: Optional[Union[str, torch.device]] = "cpu"
-    ):
-=======
     def test_max_log_moneyness(self, device: str = "cpu"):
->>>>>>> 98fc9ee1
         derivative = EuropeanOption(BrownianStock()).to(device)
         derivative.simulate()
 
@@ -134,11 +111,7 @@
     def test_max_log_moneyness_gpu(self):
         self.test_max_log_moneyness(device="cuda")
 
-<<<<<<< HEAD
-    def test_time_to_maturity(self, device: Optional[Union[str, torch.device]] = "cpu"):
-=======
     def test_time_to_maturity(self, device: str = "cpu"):
->>>>>>> 98fc9ee1
         stock = BrownianStock(dt=0.1).to(device)
         derivative = EuropeanOption(stock, maturity=0.2).to(device)
         derivative.simulate(n_paths=2)
@@ -163,13 +136,7 @@
     def test_time_to_maturity_gpu(self):
         self.test_time_to_maturity(device="cuda")
 
-<<<<<<< HEAD
-    def test_time_to_maturity_2(
-        self, device: Optional[Union[str, torch.device]] = "cpu"
-    ):
-=======
     def test_time_to_maturity_2(self, device: str = "cpu"):
->>>>>>> 98fc9ee1
         stock = BrownianStock(dt=0.1).to(device)
         derivative = EuropeanOption(stock, maturity=0.25).to(device)
         derivative.simulate(n_paths=2)
@@ -204,15 +171,11 @@
 
     @pytest.mark.gpu
     @pytest.mark.parametrize("dtype", [torch.float32, torch.float64])
-<<<<<<< HEAD
-    def test_to_dtype(self, dtype, device: Optional[Union[str, torch.device]] = "cpu"):
-=======
     def test_init_dtype_gpu(self, dtype):
         self.test_init_dtype(dtype, device="cuda")
 
     @pytest.mark.parametrize("dtype", [torch.float32, torch.float64])
     def test_to_dtype(self, dtype, device: str = "cpu"):
->>>>>>> 98fc9ee1
         # to(dtype)
         derivative = EuropeanOption(BrownianStock()).to(dtype).to(device)
         derivative.simulate()
@@ -300,11 +263,7 @@
 )"""
         assert repr(derivative) == expect
 
-<<<<<<< HEAD
-    def test_spot_not_listed(self, device: Optional[Union[str, torch.device]] = "cpu"):
-=======
     def test_spot_not_listed(self, device: str = "cpu"):
->>>>>>> 98fc9ee1
         derivative = EuropeanOption(BrownianStock()).to(device)
         with pytest.raises(ValueError):
             _ = derivative.spot
@@ -321,13 +280,8 @@
     def test_spot_not_listed_gpu(self):
         self.test_spot_not_listed(device="cuda")
 
-<<<<<<< HEAD
-    def test_us_listed(self):
-        derivative = EuropeanOption(BrownianStock())
-=======
     def test_us_listed(self, device: str = "cpu"):
         derivative = EuropeanOption(BrownianStock(device=device))
->>>>>>> 98fc9ee1
         assert not derivative.is_listed
         derivative.list(pricer=lambda x: x)
         assert derivative.is_listed
@@ -341,11 +295,7 @@
         with pytest.raises(DeprecationWarning):
             _ = EuropeanOption(BrownianStock(), dtype=torch.float64)
 
-<<<<<<< HEAD
-    def test_clause(self, device: Optional[Union[str, torch.device]] = "cpu"):
-=======
     def test_clause(self, device: str = "cpu"):
->>>>>>> 98fc9ee1
         torch.manual_seed(42)
 
         derivative = cls(BrownianStock()).to(device)
@@ -367,11 +317,7 @@
     def test_clause_gpu(self):
         self.test_clause(device="cuda")
 
-<<<<<<< HEAD
-    def test_add_clause_error(self, device: Optional[Union[str, torch.device]] = "cpu"):
-=======
     def test_add_clause_error(self, device: str = "cpu"):
->>>>>>> 98fc9ee1
         derivative = cls(BrownianStock()).to(device)
 
         def knockout(derivative: BaseDerivative, payoff: Tensor) -> Tensor:
