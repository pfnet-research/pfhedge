from typing import Optional
from typing import Union

import pytest
import torch
from torch.testing import assert_close

from pfhedge.instruments import BrownianStock
from pfhedge.instruments import EuropeanBinaryOption

cls = EuropeanBinaryOption


class TestEuropeanBinaryOption:
    @classmethod
    def setup_class(cls):
        torch.manual_seed(42)

<<<<<<< HEAD
    def test_payoff(self, device: Optional[Union[str, torch.device]] = "cpu"):
=======
    def test_payoff(self, device: str = "cpu"):
>>>>>>> 98fc9ee1
        derivative = EuropeanBinaryOption(BrownianStock(), strike=2.0).to(device)
        derivative.underlier.register_buffer(
            "spot",
            torch.tensor(
                [[1.0, 1.0, 1.0, 1.0], [3.0, 1.0, 1.0, 1.0], [1.9, 2.0, 2.1, 3.0]]
            )
            .to(device)
            .T,
        )
        result = derivative.payoff()
        expect = torch.tensor([0.0, 1.0, 1.0, 1.0]).to(device)
        assert_close(result, expect)

    @pytest.mark.gpu
    def test_payoff_gpu(self):
        self.test_payoff(device="cuda")

    @pytest.mark.parametrize("volatility", [0.20, 0.10])
    @pytest.mark.parametrize("strike", [1.0, 0.5, 2.0])
    @pytest.mark.parametrize("maturity", [0.1, 1.0])
    @pytest.mark.parametrize("n_paths", [100])
    @pytest.mark.parametrize("init_spot", [1.0, 1.1, 0.9])
    def test_parity(
        self,
        volatility,
        strike,
        maturity,
        n_paths,
        init_spot,
<<<<<<< HEAD
        device: Optional[Union[str, torch.device]] = "cpu",
=======
        device: str = "cpu",
>>>>>>> 98fc9ee1
    ):
        """
        Test put-call parity.
        """
        stock = BrownianStock(volatility).to(device)
        co = EuropeanBinaryOption(
            stock, strike=strike, maturity=maturity, call=True
        ).to(device)
        po = EuropeanBinaryOption(
            stock, strike=strike, maturity=maturity, call=False
        ).to(device)
        co.simulate(n_paths=n_paths, init_state=(init_spot,))
        po.simulate(n_paths=n_paths, init_state=(init_spot,))

        c = co.payoff()
        p = po.payoff()

        assert (c + p == 1.0).all()

    @pytest.mark.gpu
    @pytest.mark.parametrize("volatility", [0.20, 0.10])
    @pytest.mark.parametrize("strike", [1.0, 0.5, 2.0])
    @pytest.mark.parametrize("maturity", [0.1, 1.0])
    @pytest.mark.parametrize("n_paths", [100])
    @pytest.mark.parametrize("init_spot", [1.0, 1.1, 0.9])
    def test_parity_gpu(self, volatility, strike, maturity, n_paths, init_spot):
        self.test_parity(
            volatility, strike, maturity, n_paths, init_spot, device="cuda"
        )

    @pytest.mark.parametrize("dtype", [torch.float32, torch.float64])
    def test_dtype(self, dtype, device: str = "cpu"):
        derivative = EuropeanBinaryOption(BrownianStock(dtype=dtype)).to(device)
        assert derivative.dtype == dtype
        derivative.simulate()
        assert derivative.payoff().dtype == dtype

        derivative = EuropeanBinaryOption(BrownianStock()).to(dtype=dtype).to(device)
        derivative.simulate()
        assert derivative.payoff().dtype == dtype

    @pytest.mark.gpu
    @pytest.mark.parametrize("dtype", [torch.float32, torch.float64])
    def test_dtype_gpu(self, dtype):
        self.test_dtype(dtype, device="cuda")

    @pytest.mark.parametrize("device", ["cuda:0", "cuda:1"])
    def test_device(self, device):
        derivative = EuropeanBinaryOption(BrownianStock(device=device))
        assert derivative.device == torch.device(device)

    def test_repr(self):
        derivative = EuropeanBinaryOption(BrownianStock(), maturity=1.0)
        expect = """\
EuropeanBinaryOption(
  strike=1., maturity=1.
  (underlier): BrownianStock(sigma=0.2000, dt=0.0040)
)"""
        assert repr(derivative) == expect

        derivative = EuropeanBinaryOption(BrownianStock(), call=False, maturity=1.0)
        expect = """\
EuropeanBinaryOption(
  call=False, strike=1., maturity=1.
  (underlier): BrownianStock(sigma=0.2000, dt=0.0040)
)"""
        assert repr(derivative) == expect

    def test_init_dtype_deprecated(self):
        with pytest.raises(DeprecationWarning):
            _ = cls(BrownianStock(), dtype=torch.float64)<|MERGE_RESOLUTION|>--- conflicted
+++ resolved
@@ -1,6 +1,3 @@
-from typing import Optional
-from typing import Union
-
 import pytest
 import torch
 from torch.testing import assert_close
@@ -16,11 +13,7 @@
     def setup_class(cls):
         torch.manual_seed(42)
 
-<<<<<<< HEAD
-    def test_payoff(self, device: Optional[Union[str, torch.device]] = "cpu"):
-=======
     def test_payoff(self, device: str = "cpu"):
->>>>>>> 98fc9ee1
         derivative = EuropeanBinaryOption(BrownianStock(), strike=2.0).to(device)
         derivative.underlier.register_buffer(
             "spot",
@@ -50,11 +43,7 @@
         maturity,
         n_paths,
         init_spot,
-<<<<<<< HEAD
-        device: Optional[Union[str, torch.device]] = "cpu",
-=======
         device: str = "cpu",
->>>>>>> 98fc9ee1
     ):
         """
         Test put-call parity.
