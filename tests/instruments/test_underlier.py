--- conflicted
+++ resolved
@@ -93,15 +93,15 @@
 
         s = BrownianStock()
         s.simulate()
-<<<<<<< HEAD
         s.double()
         assert s.dtype == torch.float64
         assert s.spot.dtype == torch.float64
-=======
+       
+        s = BrownianStock()
+        s.simulate()
         s.float()
         assert s.dtype == torch.float32
         assert s.spot.dtype == torch.float32
->>>>>>> 8498b5a4
 
     def test_device(self):
         s = BrownianStock(device=torch.device("cuda:0"))
