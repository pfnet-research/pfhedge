from typing import Optional
from typing import Union

import pytest
import torch
from torch.testing import assert_close

from pfhedge._utils.testing import assert_cash_equivalent
from pfhedge._utils.testing import assert_cash_invariant
from pfhedge._utils.testing import assert_convex
from pfhedge._utils.testing import assert_monotone
from pfhedge.nn import EntropicLoss
from pfhedge.nn import EntropicRiskMeasure
from pfhedge.nn import ExpectedShortfall
from pfhedge.nn import IsoelasticLoss
from pfhedge.nn.modules.loss import OCE


def assert_loss_shape(loss, device: Optional[Union[str, torch.device]] = "cpu"):
    torch.manual_seed(42)

    N = 20
    M_1 = 10
    M_2 = 11

    input = torch.randn((N,)).to(device).exp()  # impose > 0
    output = loss(input)
    assert output.size() == torch.Size([])
    output = loss.cash(input)
    assert output.size() == torch.Size([])

    input = torch.randn((N, M_1)).to(device).exp()
    output = loss(input)
    assert output.size() == torch.Size((M_1,))
    output = loss.cash(input)
    assert output.size() == torch.Size((M_1,))

    input = torch.randn((N, M_1, M_2)).to(device).exp()
    output = loss(input)
    assert output.size() == torch.Size((M_1, M_2))
    output = loss.cash(input)
    assert output.size() == torch.Size((M_1, M_2))


class TestEntropicRiskMeasure:
    @pytest.mark.parametrize("n_paths", [10, 100])
    @pytest.mark.parametrize("risk", [1.0, 2.0, 10.0])
    @pytest.mark.parametrize("a", [0.001, 1, 2])
    def test_nonincreasing(
        self, n_paths, risk, a, device: Optional[Union[str, torch.device]] = "cpu"
    ):
        torch.manual_seed(42)

        loss = EntropicRiskMeasure(risk).to(device)
        x1 = torch.randn(n_paths).to(device)
        x2 = x1 - a
        assert_monotone(loss, x1, x2, increasing=False)

    @pytest.mark.gpu
    @pytest.mark.parametrize("n_paths", [10, 100])
    @pytest.mark.parametrize("risk", [1.0, 2.0, 10.0])
    @pytest.mark.parametrize("a", [0.001, 1, 2])
    def test_nonincreasing_gpu(self, n_paths, risk, a):
        self.test_nonincreasing(n_paths, risk, a, device="cuda")

    @pytest.mark.parametrize("n_paths", [10, 100])
    @pytest.mark.parametrize("risk", [1.0, 2.0, 3.0])
    @pytest.mark.parametrize("a", [0.1, 0.5])
    def test_convex(
        self, n_paths, risk, a, device: Optional[Union[str, torch.device]] = "cpu"
    ):
        torch.manual_seed(42)

        loss = EntropicRiskMeasure(risk).to(device)
        x1 = torch.randn(n_paths).to(device)
        x2 = torch.randn(n_paths).to(device)
        assert_convex(loss, x1, x2, a)

    @pytest.mark.gpu
    @pytest.mark.parametrize("n_paths", [10, 100])
    @pytest.mark.parametrize("risk", [1.0, 2.0, 3.0])
    @pytest.mark.parametrize("a", [0.1, 0.5])
    def test_convex_gpu(self, n_paths, risk, a):
        self.test_convex(n_paths, risk, a, device="cuda")

    @pytest.mark.parametrize("n_paths", [10, 100])
    @pytest.mark.parametrize("a", [1.0, 2.0, 3.0])
    def test_cash(self, n_paths, a, device: Optional[Union[str, torch.device]] = "cpu"):
        torch.manual_seed(42)

        loss = EntropicRiskMeasure(a).to(device)
        x = torch.randn(n_paths).to(device)
        assert_cash_equivalent(loss, x, float(loss.cash(x).item()))

    @pytest.mark.gpu
    @pytest.mark.parametrize("n_paths", [10, 100])
    @pytest.mark.parametrize("a", [1.0, 2.0, 3.0])
    def test_cash_gpu(self, n_paths, a):
        self.test_cash(n_paths, a, device="cuda")

    @pytest.mark.parametrize("n_paths", [10, 100])
    @pytest.mark.parametrize("risk", [1.0, 2.0, 3.0])
    @pytest.mark.parametrize("c", [0.001, 1, 2])
    def test_cash_equivalent(
        self, n_paths, risk, c, device: Optional[Union[str, torch.device]] = "cpu"
    ):
        torch.manual_seed(42)

        loss = EntropicRiskMeasure(risk).to(device)
        assert_cash_invariant(loss, torch.randn(n_paths), c)

    @pytest.mark.gpu
    @pytest.mark.parametrize("n_paths", [10, 100])
    @pytest.mark.parametrize("risk", [1.0, 2.0, 3.0])
    @pytest.mark.parametrize("c", [0.001, 1, 2])
    def test_cash_equivalent_gpu(self, n_paths, risk, c):
        self.test_cash_equivalent(n_paths, risk, c, device="cuda")

    @pytest.mark.parametrize("n_paths", [10, 100])
    @pytest.mark.parametrize("a", [1.0, 2.0, 3.0])
    def test_value(
        self, n_paths, a, device: Optional[Union[str, torch.device]] = "cpu"
    ):
        torch.manual_seed(42)

        value = 1.0
        loss = EntropicRiskMeasure(a).to(device)
        result = loss(torch.full((n_paths,), value).to(device))
        expect = torch.log(torch.exp(-a * torch.tensor(value).to(device))) / a
        assert_close(result, expect)
<<<<<<< HEAD

    @pytest.mark.gpu
    @pytest.mark.parametrize("n_paths", [10, 100])
    @pytest.mark.parametrize("a", [1.0, 2.0, 3.0])
    def test_value_gpu(self, n_paths, a):
        self.test_value(n_paths, a, device="cuda")

    @pytest.mark.parametrize("n_paths", [10, 100])
    @pytest.mark.parametrize("a", [1.0, 2.0, 3.0])
    @pytest.mark.parametrize("value", [100.0, -100.0])
    def test_extreme(self, n_paths, a, value):
        torch.manual_seed(42)

        loss = EntropicRiskMeasure(a)
        result = loss(torch.full((n_paths,), value))
        assert_close(result, torch.tensor(-value))

    def test_extreme2(self):
        torch.manual_seed(42)

        loss = EntropicRiskMeasure(a=1.0)
        result1 = loss(torch.tensor([1000.0, 0.0]))
        result2 = loss(torch.tensor([500.0, -500.0]))
        result3 = loss(torch.tensor([0.0, -1000.0]))
        assert_close(result1 + 500, result2)
        assert_close(result1 + 1000, result3)
=======
>>>>>>> 91cf77ef

    @pytest.mark.gpu
    @pytest.mark.parametrize("n_paths", [10, 100])
    @pytest.mark.parametrize("a", [1.0, 2.0, 3.0])
    def test_value_gpu(self, n_paths, a):
        self.test_value(n_paths, a, device="cuda")

    @pytest.mark.parametrize("n_paths", [10, 100])
    @pytest.mark.parametrize("a", [1.0, 2.0, 3.0])
    @pytest.mark.parametrize("value", [100.0, -100.0])
    def test_extreme(
        self, n_paths, a, value, device: Optional[Union[str, torch.device]] = "cpu"
    ):
        torch.manual_seed(42)

        loss = EntropicRiskMeasure(a)
        result = loss(torch.full((n_paths,), value).to(device))
        assert_close(result, torch.tensor(-value).to(device))

    @pytest.mark.gpu
    @pytest.mark.parametrize("n_paths", [10, 100])
    @pytest.mark.parametrize("a", [1.0, 2.0, 3.0])
    @pytest.mark.parametrize("value", [100.0, -100.0])
    def test_extreme_gpu(self, n_paths, a, value):
        self.test_extreme(n_paths=n_paths, a=a, value=value, device="cuda")

    def test_extreme2(self, device: Optional[Union[str, torch.device]] = "cpu"):
        torch.manual_seed(42)

        loss = EntropicRiskMeasure(a=1.0)
        result1 = loss(torch.tensor([1000.0, 0.0]).to(device))
        result2 = loss(torch.tensor([500.0, -500.0]).to(device))
        result3 = loss(torch.tensor([0.0, -1000.0]).to(device))
        assert_close(result1 + 500, result2)
        assert_close(result1 + 1000, result3)

    @pytest.mark.gpu
    def test_extreme2_gpu(self):
        self.test_extreme2(device="cuda")

    def test_error_a(self):
        with pytest.raises(ValueError):
            EntropicRiskMeasure(0)
        with pytest.raises(ValueError):
            EntropicRiskMeasure(-1)

    def test_repr(self):
        loss = EntropicRiskMeasure()
        assert repr(loss) == "EntropicRiskMeasure()"
        loss = EntropicRiskMeasure(a=10.0)
        assert repr(loss) == "EntropicRiskMeasure(a=10.)"

    def test_shape(self, device: Optional[Union[str, torch.device]] = "cpu"):
        torch.manual_seed(42)

        loss = EntropicRiskMeasure().to(device)
        assert_loss_shape(loss, device=device)

    @pytest.mark.gpu
    def test_shape_gpu(self):
        self.test_shape(device="cuda")


class TestEntropicLoss:
    @pytest.mark.parametrize("n_paths", [1, 10, 100])
    @pytest.mark.parametrize("risk", [1.0, 2.0, 10.0])
    @pytest.mark.parametrize("a", [0.001, 1, 2])
    def test_nonincreasing(
        self, n_paths, risk, a, device: Optional[Union[str, torch.device]] = "cpu"
    ):
        torch.manual_seed(42)

        loss = EntropicLoss(risk).to(device)
        x1 = torch.randn(n_paths).to(device)
        x2 = x1 - a
        assert_monotone(loss, x1, x2, increasing=False)

    @pytest.mark.gpu
    @pytest.mark.parametrize("n_paths", [1, 10, 100])
    @pytest.mark.parametrize("risk", [1.0, 2.0, 10.0])
    @pytest.mark.parametrize("a", [0.001, 1, 2])
    def test_nonincreasing_gpu(self, n_paths, risk, a):
        self.test_nonincreasing(n_paths, risk, a, device="cuda")

    @pytest.mark.parametrize("n_paths", [1, 10, 100])
    @pytest.mark.parametrize("risk", [1.0, 2.0, 3.0])
    @pytest.mark.parametrize("a", [0.1, 0.5])
    def test_convex(
        self, n_paths, risk, a, device: Optional[Union[str, torch.device]] = "cpu"
    ):
        torch.manual_seed(42)

        loss = EntropicLoss(risk).to(device)
        input1 = torch.randn(n_paths).to(device)
        input2 = torch.randn(n_paths).to(device)
        assert_convex(loss, input1, input2, a)

    @pytest.mark.gpu
    @pytest.mark.parametrize("n_paths", [1, 10, 100])
    @pytest.mark.parametrize("risk", [1.0, 2.0, 3.0])
    @pytest.mark.parametrize("a", [0.1, 0.5])
    def test_convex_gpu(self, n_paths, risk, a):
        self.test_convex(n_paths, risk, a, device="cuda")

    @pytest.mark.parametrize("n_paths", [10, 100])
    @pytest.mark.parametrize("a", [1.0, 2.0, 3.0])
    def test_cash(self, n_paths, a, device: Optional[Union[str, torch.device]] = "cpu"):
        torch.manual_seed(42)

        loss = EntropicLoss(a).to(device)
        x = torch.randn(n_paths).to(device)
        assert_cash_equivalent(loss, x, float(loss.cash(x).item()))

    @pytest.mark.gpu
    @pytest.mark.parametrize("n_paths", [10, 100])
    @pytest.mark.parametrize("a", [1.0, 2.0, 3.0])
    def test_cash_gpu(self, n_paths, a):
        self.test_cash(n_paths, a, device="cuda")

    @pytest.mark.parametrize("n_paths", [10, 100])
    @pytest.mark.parametrize("a", [1.0, 2.0, 3.0])
    def test_value(
        self, n_paths, a, device: Optional[Union[str, torch.device]] = "cpu"
    ):
        value = 1.0
        loss = EntropicLoss(a).to(device)
        result = loss(torch.full((n_paths,), value).to(device))
        expect = torch.exp(-a * torch.tensor(value).to(device))
        assert_close(result, expect)

    @pytest.mark.gpu
    @pytest.mark.parametrize("n_paths", [10, 100])
    @pytest.mark.parametrize("a", [1.0, 2.0, 3.0])
    def test_value_gpu(self, n_paths, a):
        self.test_value(n_paths, a, device="cuda")

    def test_error_a(self):
        with pytest.raises(ValueError):
            EntropicLoss(0)
        with pytest.raises(ValueError):
            EntropicLoss(-1)

    def test_repr(self):
        loss = EntropicLoss()
        assert repr(loss) == "EntropicLoss()"
        loss = EntropicLoss(a=10.0)
        assert repr(loss) == "EntropicLoss(a=10.)"

    def test_shape(self, device: Optional[Union[str, torch.device]] = "cpu"):
        torch.manual_seed(42)

        loss = EntropicLoss().to(device)
        assert_loss_shape(loss, device=device)

    @pytest.mark.gpu
    def test_shape_gpu(self):
        self.test_shape(device="cuda")


class TestIsoelasticLoss:
    @pytest.mark.parametrize("n_paths", [1, 10, 100])
    @pytest.mark.parametrize("risk", [0.1, 0.5, 1.0])
    @pytest.mark.parametrize("a", [0.001, 1, 2])
    def test_nonincreasing(
        self, n_paths, risk, a, device: Optional[Union[str, torch.device]] = "cpu"
    ):
        torch.manual_seed(42)

        loss = IsoelasticLoss(risk).to(device)
        x2 = torch.randn(n_paths).to(device).exp()  # force positive
        x1 = x2 + a

        assert_monotone(loss, x1, x2, increasing=False)

    @pytest.mark.gpu
    @pytest.mark.parametrize("n_paths", [1, 10, 100])
    @pytest.mark.parametrize("risk", [0.1, 0.5, 1.0])
    @pytest.mark.parametrize("a", [0.001, 1, 2])
    def test_nonincreasing_gpu(self, n_paths, risk, a):
        self.test_nonincreasing(n_paths, risk, a, device="cuda")

    @pytest.mark.parametrize("n_paths", [1, 10, 100])
    @pytest.mark.parametrize("risk", [0.1, 0.5, 1.0])
    @pytest.mark.parametrize("a", [0.1, 0.5])
    def test_convex(
        self, n_paths, risk, a, device: Optional[Union[str, torch.device]] = "cpu"
    ):
        torch.manual_seed(42)

        loss = IsoelasticLoss(risk).to(device)
        x1 = torch.randn(n_paths).to(device).exp()
        x2 = torch.randn(n_paths).to(device).exp()
        assert_convex(loss, x1, x2, a)

    @pytest.mark.gpu
    @pytest.mark.parametrize("n_paths", [1, 10, 100])
    @pytest.mark.parametrize("risk", [0.1, 0.5, 1.0])
    @pytest.mark.parametrize("a", [0.1, 0.5])
    def test_convex_gpu(self, n_paths, risk, a):
        self.test_convex(n_paths, risk, a, device="cuda")

    @pytest.mark.parametrize("n_paths", [10, 100])
    @pytest.mark.parametrize("risk", [0.1, 0.5, 1.0])
    def test_cash(
        self, n_paths, risk, device: Optional[Union[str, torch.device]] = "cpu"
    ):
        torch.manual_seed(42)

        loss = IsoelasticLoss(risk).to(device)
        x = torch.randn(n_paths).to(device).exp()  # force positive
        assert_cash_equivalent(loss, x, float(loss.cash(x).item()))

    @pytest.mark.gpu
    @pytest.mark.parametrize("n_paths", [10, 100])
    @pytest.mark.parametrize("risk", [0.1, 0.5, 1.0])
    def test_cash_gpu(self, n_paths, risk):
        self.test_cash(n_paths, risk, device="cuda")

    def test_error_a(self):
        with pytest.raises(ValueError):
            IsoelasticLoss(0.0)
        with pytest.raises(ValueError):
            IsoelasticLoss(-1.0)
        with pytest.raises(ValueError):
            IsoelasticLoss(2.0)

    def test_repr(self):
        loss = IsoelasticLoss(0.5)
        assert repr(loss) == "IsoelasticLoss(a=0.5000)"

    def test_shape(self, device: Optional[Union[str, torch.device]] = "cpu"):
        torch.manual_seed(42)

        loss = IsoelasticLoss(0.5).to(device)
        assert_loss_shape(loss, device=device)
<<<<<<< HEAD

        loss = IsoelasticLoss(1.0).to(device)
        assert_loss_shape(loss, device=device)

=======

        loss = IsoelasticLoss(1.0).to(device)
        assert_loss_shape(loss, device=device)

>>>>>>> 91cf77ef
    @pytest.mark.gpu
    def test_shape_gpu(self):
        self.test_shape(device="cuda")


class TestExpectedShortFall:
    @pytest.mark.parametrize("n_paths", [100, 1000])
    @pytest.mark.parametrize("p", [0.5])
    @pytest.mark.parametrize("a", [0.001, 1, 2])
    def test_nonincreasing(
        self, n_paths, p, a, device: Optional[Union[str, torch.device]] = "cpu"
    ):
        torch.manual_seed(42)

        loss = ExpectedShortfall(p).to(device)
        x1 = torch.randn(n_paths).to(device)
        x2 = x1 - 1
        assert_monotone(loss, x1, x2, increasing=False)

    @pytest.mark.gpu
    @pytest.mark.parametrize("n_paths", [100, 1000])
    @pytest.mark.parametrize("p", [0.5])
    @pytest.mark.parametrize("a", [0.001, 1, 2])
    def test_nonincreasing_gpu(self, n_paths, p, a):
        self.test_nonincreasing(n_paths, p, a, device="cuda")

    @pytest.mark.parametrize("n_paths", [100, 1000])
    @pytest.mark.parametrize("p", [0.1, 0.5, 0.9])
    @pytest.mark.parametrize("a", [0.1, 0.5])
    def test_convex(
        self, n_paths, p, a, device: Optional[Union[str, torch.device]] = "cpu"
    ):
        torch.manual_seed(42)

        loss = ExpectedShortfall(p).to(device)
        x1 = torch.randn(n_paths).to(device)
        x2 = torch.randn(n_paths).to(device)
        assert_convex(loss, x1, x2, a)

    @pytest.mark.gpu
    @pytest.mark.parametrize("n_paths", [100, 1000])
    @pytest.mark.parametrize("p", [0.1, 0.5, 0.9])
    @pytest.mark.parametrize("a", [0.1, 0.5])
    def test_convex_gpu(self, n_paths, p, a):
        self.test_convex(n_paths, p, a, device="cuda")

    @pytest.mark.parametrize("n_paths", [100, 1000])
    @pytest.mark.parametrize("p", [0.1, 0.5, 0.9])
    def test_cash(self, n_paths, p, device: Optional[Union[str, torch.device]] = "cpu"):
        torch.manual_seed(42)

        loss = ExpectedShortfall(p).to(device)
        x = torch.randn(n_paths).to(device)
        assert_cash_equivalent(loss, x, float(loss.cash(x).item()))

    @pytest.mark.gpu
    @pytest.mark.parametrize("n_paths", [100, 1000])
    @pytest.mark.parametrize("p", [0.1, 0.5, 0.9])
    def test_cash_gpu(self, n_paths, p):
        self.test_cash(n_paths, p, device="cuda")

<<<<<<< HEAD
    @pytest.mark.parametrize("n_paths", [10, 100])
    @pytest.mark.parametrize("p", [0.1, 0.5, 0.9])
    @pytest.mark.parametrize("eta", [0.001, 1, 2])
    def test_cash_equivalent(
        self, n_paths, p, eta, device: Optional[Union[str, torch.device]] = "cpu"
    ):
        loss = ExpectedShortfall(p).to(device)
        assert_cash_invariant(loss, torch.randn(n_paths).to(device), eta)

    @pytest.mark.gpu
    @pytest.mark.parametrize("n_paths", [10, 100])
    @pytest.mark.parametrize("p", [0.1, 0.5, 0.9])
    @pytest.mark.parametrize("eta", [0.001, 1, 2])
=======
    @pytest.mark.parametrize("n_paths", [10, 100])
    @pytest.mark.parametrize("p", [0.1, 0.5, 0.9])
    @pytest.mark.parametrize("eta", [0.001, 1, 2])
    def test_cash_equivalent(
        self, n_paths, p, eta, device: Optional[Union[str, torch.device]] = "cpu"
    ):
        loss = ExpectedShortfall(p).to(device)
        assert_cash_invariant(loss, torch.randn(n_paths).to(device), eta)

    @pytest.mark.gpu
    @pytest.mark.parametrize("n_paths", [10, 100])
    @pytest.mark.parametrize("p", [0.1, 0.5, 0.9])
    @pytest.mark.parametrize("eta", [0.001, 1, 2])
>>>>>>> 91cf77ef
    def test_cash_equivalent_gpu(self, n_paths, p, eta):
        self.test_cash_equivalent(n_paths, p, eta, device="cuda")

    def test_error_percentile(self):
        # 1 is allowed
        _ = ExpectedShortfall(1)
        with pytest.raises(ValueError):
            _ = ExpectedShortfall(0)
        with pytest.raises(ValueError):
            _ = ExpectedShortfall(-1)
        with pytest.raises(ValueError):
            _ = ExpectedShortfall(1.1)

    @pytest.mark.parametrize("percentile", [0.1, 0.5, 0.9])
    def test_value(
        self, percentile, device: Optional[Union[str, torch.device]] = "cpu"
    ):
        torch.manual_seed(42)

        n_paths = 100
        k = int(n_paths * percentile)
        loss = ExpectedShortfall(percentile).to(device)

        input = torch.randn(n_paths).to(device)

        result = loss(input)
        expect = -torch.mean(torch.tensor(sorted(input)[:k]).to(device))

        assert_close(result, expect)

    @pytest.mark.gpu
    @pytest.mark.parametrize("percentile", [0.1, 0.5, 0.9])
    def test_value_gpu(self, percentile):
        self.test_value(percentile, device="cuda")

    def test_repr(self):
        loss = ExpectedShortfall(0.1)
        assert repr(loss) == "ExpectedShortfall(0.1)"
        loss = ExpectedShortfall(0.5)
        assert repr(loss) == "ExpectedShortfall(0.5)"

    def test_shape(self, device: Optional[Union[str, torch.device]] = "cpu"):
        torch.manual_seed(42)

        loss = ExpectedShortfall().to(device)
        assert_loss_shape(loss, device=device)

    @pytest.mark.gpu
    def test_shape_gpu(self):
        self.test_shape(device="cuda")


class TestOCE:
    def train_oce(self, m, device: Optional[Union[str, torch.device]] = "cpu"):
        torch.manual_seed(42)

        optim = torch.optim.Adam(m.parameters())

        for _ in range(1000):
            optim.zero_grad()
            m(torch.randn(10000).to(device)).backward()
            optim.step()

    def test_fit(self, device: Optional[Union[str, torch.device]] = "cpu"):
        torch.manual_seed(42)

        m = OCE(lambda input: 1 - torch.exp(-input)).to(device)

        self.train_oce(m, device=device)

        input = torch.randn(10000).to(device)

        result = m(input)
        expect = torch.log(EntropicLoss()(input))

        assert_close(result, expect, rtol=1e-02, atol=1e-5)

    @pytest.mark.gpu
    def test_fit_gpu(self):
        self.test_fit(device="cuda")

    def test_repr(self):
        def exp_utility(input):
            return 1 - torch.exp(-input)

        loss = OCE(exp_utility)
        assert repr(loss) == "OCE(exp_utility, w=0.)"

    def test_shape(self, device: Optional[Union[str, torch.device]] = "cpu"):
        torch.manual_seed(42)

        loss = OCE(lambda input: 1 - torch.exp(-input)).to(device)
        assert_loss_shape(loss, device=device)

    @pytest.mark.gpu
    def test_shape_gpu(self):
        self.test_shape(device="cuda")<|MERGE_RESOLUTION|>--- conflicted
+++ resolved
@@ -128,35 +128,6 @@
         result = loss(torch.full((n_paths,), value).to(device))
         expect = torch.log(torch.exp(-a * torch.tensor(value).to(device))) / a
         assert_close(result, expect)
-<<<<<<< HEAD
-
-    @pytest.mark.gpu
-    @pytest.mark.parametrize("n_paths", [10, 100])
-    @pytest.mark.parametrize("a", [1.0, 2.0, 3.0])
-    def test_value_gpu(self, n_paths, a):
-        self.test_value(n_paths, a, device="cuda")
-
-    @pytest.mark.parametrize("n_paths", [10, 100])
-    @pytest.mark.parametrize("a", [1.0, 2.0, 3.0])
-    @pytest.mark.parametrize("value", [100.0, -100.0])
-    def test_extreme(self, n_paths, a, value):
-        torch.manual_seed(42)
-
-        loss = EntropicRiskMeasure(a)
-        result = loss(torch.full((n_paths,), value))
-        assert_close(result, torch.tensor(-value))
-
-    def test_extreme2(self):
-        torch.manual_seed(42)
-
-        loss = EntropicRiskMeasure(a=1.0)
-        result1 = loss(torch.tensor([1000.0, 0.0]))
-        result2 = loss(torch.tensor([500.0, -500.0]))
-        result3 = loss(torch.tensor([0.0, -1000.0]))
-        assert_close(result1 + 500, result2)
-        assert_close(result1 + 1000, result3)
-=======
->>>>>>> 91cf77ef
 
     @pytest.mark.gpu
     @pytest.mark.parametrize("n_paths", [10, 100])
@@ -392,17 +363,10 @@
 
         loss = IsoelasticLoss(0.5).to(device)
         assert_loss_shape(loss, device=device)
-<<<<<<< HEAD
 
         loss = IsoelasticLoss(1.0).to(device)
         assert_loss_shape(loss, device=device)
 
-=======
-
-        loss = IsoelasticLoss(1.0).to(device)
-        assert_loss_shape(loss, device=device)
-
->>>>>>> 91cf77ef
     @pytest.mark.gpu
     def test_shape_gpu(self):
         self.test_shape(device="cuda")
@@ -464,7 +428,6 @@
     def test_cash_gpu(self, n_paths, p):
         self.test_cash(n_paths, p, device="cuda")
 
-<<<<<<< HEAD
     @pytest.mark.parametrize("n_paths", [10, 100])
     @pytest.mark.parametrize("p", [0.1, 0.5, 0.9])
     @pytest.mark.parametrize("eta", [0.001, 1, 2])
@@ -478,21 +441,6 @@
     @pytest.mark.parametrize("n_paths", [10, 100])
     @pytest.mark.parametrize("p", [0.1, 0.5, 0.9])
     @pytest.mark.parametrize("eta", [0.001, 1, 2])
-=======
-    @pytest.mark.parametrize("n_paths", [10, 100])
-    @pytest.mark.parametrize("p", [0.1, 0.5, 0.9])
-    @pytest.mark.parametrize("eta", [0.001, 1, 2])
-    def test_cash_equivalent(
-        self, n_paths, p, eta, device: Optional[Union[str, torch.device]] = "cpu"
-    ):
-        loss = ExpectedShortfall(p).to(device)
-        assert_cash_invariant(loss, torch.randn(n_paths).to(device), eta)
-
-    @pytest.mark.gpu
-    @pytest.mark.parametrize("n_paths", [10, 100])
-    @pytest.mark.parametrize("p", [0.1, 0.5, 0.9])
-    @pytest.mark.parametrize("eta", [0.001, 1, 2])
->>>>>>> 91cf77ef
     def test_cash_equivalent_gpu(self, n_paths, p, eta):
         self.test_cash_equivalent(n_paths, p, eta, device="cuda")
 
