--- conflicted
+++ resolved
@@ -129,7 +129,12 @@
         expect = torch.log(torch.exp(-a * torch.tensor(value).to(device))) / a
         assert_close(result, expect)
 
-<<<<<<< HEAD
+    @pytest.mark.gpu
+    @pytest.mark.parametrize("n_paths", [10, 100])
+    @pytest.mark.parametrize("a", [1.0, 2.0, 3.0])
+    def test_value_gpu(self, n_paths, a):
+        self.test_value(n_paths, a, device="cuda")
+
     @pytest.mark.parametrize("n_paths", [10, 100])
     @pytest.mark.parametrize("a", [1.0, 2.0, 3.0])
     @pytest.mark.parametrize("value", [100.0, -100.0])
@@ -149,13 +154,6 @@
         result3 = loss(torch.tensor([0.0, -1000.0]))
         assert_close(result1 + 500, result2)
         assert_close(result1 + 1000, result3)
-=======
-    @pytest.mark.gpu
-    @pytest.mark.parametrize("n_paths", [10, 100])
-    @pytest.mark.parametrize("a", [1.0, 2.0, 3.0])
-    def test_value_gpu(self, n_paths, a):
-        self.test_value(n_paths, a, device="cuda")
->>>>>>> 6880da37
 
     def test_error_a(self):
         with pytest.raises(ValueError):
