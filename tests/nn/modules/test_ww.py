<<<<<<< HEAD
from typing import Optional
from typing import Union

=======
>>>>>>> 98fc9ee1
import pytest
import torch

from pfhedge import autogreek
from pfhedge.instruments import BrownianStock
from pfhedge.instruments import EuropeanOption
from pfhedge.instruments import LookbackOption
from pfhedge.nn import Hedger
from pfhedge.nn import WhalleyWilmott


class TestWhalleyWilmott:
    def test_repr(self):
        derivative = EuropeanOption(BrownianStock())
        m = WhalleyWilmott(derivative)
        expect = """\
WhalleyWilmott(
  (bs): BSEuropeanOption(strike=1.)
)"""
        assert repr(m) == expect

        derivative = EuropeanOption(BrownianStock())
        m = WhalleyWilmott(derivative, a=2.0)
        expect = """\
WhalleyWilmott(
  a=2.
  (bs): BSEuropeanOption(strike=1.)
)"""
        assert repr(m) == expect

        derivative = LookbackOption(BrownianStock())
        m = WhalleyWilmott(derivative)
        expect = """\
WhalleyWilmott(
  (bs): BSLookbackOption(strike=1.)
)"""
        assert repr(m) == expect

<<<<<<< HEAD
    def test_shape(self, device: Optional[Union[str, torch.device]] = "cpu"):
=======
    def test_shape(self, device: str = "cpu"):
>>>>>>> 98fc9ee1
        torch.distributions.Distribution.set_default_validate_args(False)

        deriv = EuropeanOption(BrownianStock()).to(device)
        m = WhalleyWilmott(deriv).to(device)

        N = 10
        H_in = len(m.inputs())
        M_1 = 11
        M_2 = 12

        input = torch.zeros((N, H_in)).to(device)
        assert m(input).size() == torch.Size((N, 1))

        input = torch.zeros((N, M_1, H_in)).to(device)
        assert m(input).size() == torch.Size((N, M_1, 1))

        input = torch.zeros((N, M_1, M_2, H_in)).to(device)
        assert m(input).size() == torch.Size((N, M_1, M_2, 1))

    @pytest.mark.gpu
    def test_shape_gpu(self):
        self.test_shape(device="cuda")

<<<<<<< HEAD
    def test(self, device: Optional[Union[str, torch.device]] = "cpu"):
=======
    def test(self, device: str = "cpu"):
>>>>>>> 98fc9ee1
        derivative = EuropeanOption(BrownianStock(cost=1e-4)).to(device)
        model = WhalleyWilmott(derivative).to(device)
        hedger = Hedger(model, model.inputs())
        pnl = hedger.compute_pnl(derivative)
        assert not pnl.isnan().any()

    @pytest.mark.gpu
    def test_gpu(self):
        self.test(device="cuda")

<<<<<<< HEAD
    def test_autogreek_generate_nan_for_float64(
        self, device: Optional[Union[str, torch.device]] = "cpu"
    ):
=======
    def test_autogreek_generate_nan_for_float64(self, device: str = "cpu"):
>>>>>>> 98fc9ee1
        derivative = (
            EuropeanOption(BrownianStock(cost=1e-4)).to(torch.float64).to(device)
        )
        model = WhalleyWilmott(derivative).to(torch.float64).to(device)
        hedger = Hedger(model, model.inputs()).to(torch.float64).to(device)

        def pricer(spot):
            return hedger.price(derivative, init_state=(spot,), enable_grad=True)

        delta = autogreek.delta(pricer, spot=torch.tensor(1.0).to(device))
        assert not delta.isnan().any()

    @pytest.mark.gpu
    def test_autogreek_generate_nan_for_float64_gpu(self):
        self.test_autogreek_generate_nan_for_float64(device="cuda")<|MERGE_RESOLUTION|>--- conflicted
+++ resolved
@@ -1,9 +1,3 @@
-<<<<<<< HEAD
-from typing import Optional
-from typing import Union
-
-=======
->>>>>>> 98fc9ee1
 import pytest
 import torch
 
@@ -42,11 +36,7 @@
 )"""
         assert repr(m) == expect
 
-<<<<<<< HEAD
-    def test_shape(self, device: Optional[Union[str, torch.device]] = "cpu"):
-=======
     def test_shape(self, device: str = "cpu"):
->>>>>>> 98fc9ee1
         torch.distributions.Distribution.set_default_validate_args(False)
 
         deriv = EuropeanOption(BrownianStock()).to(device)
@@ -70,11 +60,7 @@
     def test_shape_gpu(self):
         self.test_shape(device="cuda")
 
-<<<<<<< HEAD
-    def test(self, device: Optional[Union[str, torch.device]] = "cpu"):
-=======
     def test(self, device: str = "cpu"):
->>>>>>> 98fc9ee1
         derivative = EuropeanOption(BrownianStock(cost=1e-4)).to(device)
         model = WhalleyWilmott(derivative).to(device)
         hedger = Hedger(model, model.inputs())
@@ -85,13 +71,7 @@
     def test_gpu(self):
         self.test(device="cuda")
 
-<<<<<<< HEAD
-    def test_autogreek_generate_nan_for_float64(
-        self, device: Optional[Union[str, torch.device]] = "cpu"
-    ):
-=======
     def test_autogreek_generate_nan_for_float64(self, device: str = "cpu"):
->>>>>>> 98fc9ee1
         derivative = (
             EuropeanOption(BrownianStock(cost=1e-4)).to(torch.float64).to(device)
         )
