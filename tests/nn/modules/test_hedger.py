--- conflicted
+++ resolved
@@ -397,23 +397,16 @@
             def forward(self, input: Tensor):
                 return torch.ones_like(input[..., :1])
 
-<<<<<<< HEAD
-        pricer = (
-            lambda derivative: BlackScholes(derivative)
-            .to(device)
-            .price(
-=======
         def pricer(derivative: Derivative) -> Tensor:
-            return BlackScholes(derivative).price(
->>>>>>> bdd96532
-                log_moneyness=derivative.log_moneyness(),
-                time_to_maturity=derivative.time_to_maturity(),
-                volatility=derivative.ul().volatility,
+            return (
+                BlackScholes(derivative)
+                .to(device)
+                .price(
+                    log_moneyness=derivative.log_moneyness(),
+                    time_to_maturity=derivative.time_to_maturity(),
+                    volatility=derivative.ul().volatility,
+                )
             )
-<<<<<<< HEAD
-        )
-=======
->>>>>>> bdd96532
 
         derivative = EuropeanOption(BrownianStock(), maturity=5 / 250).to(device)
         derivative.list(pricer)
