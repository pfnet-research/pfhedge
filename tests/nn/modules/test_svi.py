<<<<<<< HEAD
from typing import Optional
from typing import Union

=======
>>>>>>> 98fc9ee1
import pytest
import torch
from torch.nn.functional import relu
from torch.testing import assert_allclose

from pfhedge.nn import SVIVariance


<<<<<<< HEAD
def test_svi(device: Optional[Union[str, torch.device]] = "cpu"):
=======
def test_svi(device: str = "cpu"):
>>>>>>> 98fc9ee1
    input = torch.linspace(-1.0, 1.0, 10).to(device)

    # for b = 0, output = a
    m = SVIVariance(a=1.0, b=0, rho=0.1, m=0.2, sigma=0.3).to(device)
    result = m(input)
    expect = torch.full_like(result, m.a)
    assert_allclose(result, expect)

    # for sigma = 0 and rho = -1, output = a + 2 b relu(x)
    m = SVIVariance(a=1.0, b=0, rho=-1, m=0.0, sigma=0.3).to(device)
    result = m(input)
    expect = m.a + 2 * m.b * relu(input - m.m)
    assert_allclose(result, expect)

    # m translates
    m0 = SVIVariance(a=0.1, b=0.2, rho=0.3, m=0.0, sigma=0.5).to(device)
    m1 = SVIVariance(a=0.1, b=0.2, rho=0.3, m=0.4, sigma=0.5).to(device)
    result = m0(input)
    expect = m1(input + m1.m)
    assert_allclose(result, expect)


@pytest.mark.gpu
def test_svi_gpu():
    test_svi(device="cuda")


def test_svi_repr():
    m = SVIVariance(a=1.0, b=0, rho=0.1, m=0.2, sigma=0.3)
    assert repr(m) == "SVIVariance(a=1.0, b=0, rho=0.1, m=0.2, sigma=0.3)"<|MERGE_RESOLUTION|>--- conflicted
+++ resolved
@@ -1,9 +1,3 @@
-<<<<<<< HEAD
-from typing import Optional
-from typing import Union
-
-=======
->>>>>>> 98fc9ee1
 import pytest
 import torch
 from torch.nn.functional import relu
@@ -12,11 +6,7 @@
 from pfhedge.nn import SVIVariance
 
 
-<<<<<<< HEAD
-def test_svi(device: Optional[Union[str, torch.device]] = "cpu"):
-=======
 def test_svi(device: str = "cpu"):
->>>>>>> 98fc9ee1
     input = torch.linspace(-1.0, 1.0, 10).to(device)
 
     # for b = 0, output = a
