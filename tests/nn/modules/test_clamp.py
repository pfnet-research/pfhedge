<<<<<<< HEAD
from typing import Optional
from typing import Union

=======
>>>>>>> 98fc9ee1
import pytest
import torch
from torch.testing import assert_close

from pfhedge.nn import Clamp
from pfhedge.nn import LeakyClamp


class TestLeakyClamp:
<<<<<<< HEAD
    def test_output(self, device: Optional[Union[str, torch.device]] = "cpu"):
=======
    def test_output(self, device: str = "cpu"):
>>>>>>> 98fc9ee1
        input = torch.tensor([-1.0, 0.0, 0.5, 1.0, 2.0]).to(device)

        result = LeakyClamp(0.1)(input, 0, 1)
        expect = torch.tensor([-0.1, 0.0, 0.5, 1.0, 1.1]).to(device)
        assert_close(result, expect)

        result = LeakyClamp(0.01)(input, 0, 0)
        expect = 0.01 * input
        assert_close(result, expect)

        result = LeakyClamp(1.0)(input, 0, 1)
        expect = input
        assert_close(result, expect)

        result = LeakyClamp(0.01)(input, 1, 0)
        expect = torch.full_like(input, 0.5)
        assert_close(result, expect)

        result = LeakyClamp(0.0)(input, 0, 1)
        expect = Clamp()(input, 0, 1)
        assert_close(result, expect)

    @pytest.mark.gpu
    def test_output_gpu(self):
        self.test_output(device="cuda")

    def test_repr(self):
        expect = "LeakyClamp(clamped_slope=0.1000)"
        assert repr(LeakyClamp(0.1)) == expect<|MERGE_RESOLUTION|>--- conflicted
+++ resolved
@@ -1,9 +1,3 @@
-<<<<<<< HEAD
-from typing import Optional
-from typing import Union
-
-=======
->>>>>>> 98fc9ee1
 import pytest
 import torch
 from torch.testing import assert_close
@@ -13,11 +7,7 @@
 
 
 class TestLeakyClamp:
-<<<<<<< HEAD
-    def test_output(self, device: Optional[Union[str, torch.device]] = "cpu"):
-=======
     def test_output(self, device: str = "cpu"):
->>>>>>> 98fc9ee1
         input = torch.tensor([-1.0, 0.0, 0.5, 1.0, 2.0]).to(device)
 
         result = LeakyClamp(0.1)(input, 0, 1)
