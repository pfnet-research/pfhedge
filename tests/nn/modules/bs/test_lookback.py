--- conflicted
+++ resolved
@@ -1,6 +1,3 @@
-from typing import Optional
-from typing import Union
-
 import pytest
 import torch
 from torch.testing import assert_close
@@ -37,11 +34,7 @@
         ]
         _ = [get_feature(f) for f in m.inputs()]
 
-<<<<<<< HEAD
-    def test_check_delta(self, device: Optional[Union[str, torch.device]] = "cpu"):
-=======
     def test_check_delta(self, device: str = "cpu"):
->>>>>>> 98fc9ee1
         m = BSLookbackOption().to(device)
 
         # delta = 0 for max --> +0
@@ -77,13 +70,7 @@
         self.test_check_delta(device="cuda")
 
     @pytest.mark.parametrize("call", [True])
-<<<<<<< HEAD
-    def test_delta_2(
-        self, call: bool, device: Optional[Union[str, torch.device]] = "cpu"
-    ):
-=======
     def test_delta_2(self, call: bool, device: str = "cpu"):
->>>>>>> 98fc9ee1
         m = BSLookbackOption(call=call).to(device)
         with pytest.raises(ValueError):
             m.delta(
@@ -106,13 +93,7 @@
         self.test_delta_2(call, device="cuda")
 
     @pytest.mark.parametrize("call", [True])
-<<<<<<< HEAD
-    def test_delta_3(
-        self, call: bool, device: Optional[Union[str, torch.device]] = "cpu"
-    ):
-=======
     def test_delta_3(self, call: bool, device: str = "cpu"):
->>>>>>> 98fc9ee1
         derivative = LookbackOption(BrownianStock(), call=call).to(device)
         m = BSLookbackOption.from_derivative(derivative).to(device)
         m2 = BSLookbackOption(call=call).to(device)
@@ -217,11 +198,7 @@
     def test_delta_3_gpu(self, call: bool):
         self.test_delta_3(call, device="cuda")
 
-<<<<<<< HEAD
-    def test_check_gamma(self, device: Optional[Union[str, torch.device]] = "cpu"):
-=======
     def test_check_gamma(self, device: str = "cpu"):
->>>>>>> 98fc9ee1
         m = BSLookbackOption().to(device)
 
         # gamma = 0 for max --> +0
@@ -257,13 +234,7 @@
         self.test_check_gamma(device="cuda")
 
     @pytest.mark.parametrize("call", [True])
-<<<<<<< HEAD
-    def test_gamma_2(
-        self, call: bool, device: Optional[Union[str, torch.device]] = "cpu"
-    ):
-=======
     def test_gamma_2(self, call: bool, device: str = "cpu"):
->>>>>>> 98fc9ee1
         m = BSLookbackOption(call=call).to(device)
         with pytest.raises(ValueError):
             m.gamma(
@@ -286,25 +257,6 @@
         self.test_gamma_2(call, device="cuda")
 
     @pytest.mark.parametrize("call", [True])
-<<<<<<< HEAD
-    def test_gamma_3(
-        self, call: bool, device: Optional[Union[str, torch.device]] = "cpu"
-    ):
-        derivative = LookbackOption(BrownianStock(), call=call).to(device)
-        m = BSLookbackOption.from_derivative(derivative).to(device)
-        m2 = BSLookbackOption(call=call).to(device)
-        with pytest.raises(AttributeError):
-            m.gamma(
-                None,
-                torch.zeros(1).to(device),
-                torch.zeros(2).to(device),
-                torch.zeros(3).to(device),
-            )
-        with pytest.raises(AttributeError):
-            m.gamma(
-                torch.zeros(1).to(device),
-                None,
-=======
     def test_gamma_3(self, call: bool, device: str = "cpu"):
         derivative = LookbackOption(BrownianStock(), call=call).to(device)
         m = BSLookbackOption.from_derivative(derivative).to(device)
@@ -313,28 +265,20 @@
             m.gamma(
                 None,
                 torch.zeros(1).to(device),
->>>>>>> 98fc9ee1
                 torch.zeros(2).to(device),
                 torch.zeros(3).to(device),
             )
         with pytest.raises(AttributeError):
             m.gamma(
                 torch.zeros(1).to(device),
-<<<<<<< HEAD
+                None,
                 torch.zeros(2).to(device),
-                None,
-=======
-                None,
-                torch.zeros(2).to(device),
->>>>>>> 98fc9ee1
                 torch.zeros(3).to(device),
             )
         with pytest.raises(AttributeError):
             m.gamma(
                 torch.zeros(1).to(device),
                 torch.zeros(2).to(device),
-<<<<<<< HEAD
-=======
                 None,
                 torch.zeros(3).to(device),
             )
@@ -342,7 +286,6 @@
             m.gamma(
                 torch.zeros(1).to(device),
                 torch.zeros(2).to(device),
->>>>>>> 98fc9ee1
                 torch.zeros(3).to(device),
                 None,
             )
@@ -419,11 +362,7 @@
     def test_gamma_3_gpu(self, call: bool):
         self.test_gamma_3(call, device="cuda")
 
-<<<<<<< HEAD
-    def test_check_vega(self, device: Optional[Union[str, torch.device]] = "cpu"):
-=======
     def test_check_vega(self, device: str = "cpu"):
->>>>>>> 98fc9ee1
         m = BSLookbackOption().to(device)
 
         # gamma = 0 for max --> +0
@@ -459,13 +398,7 @@
         self.test_check_vega(device="cuda")
 
     @pytest.mark.parametrize("call", [True])
-<<<<<<< HEAD
-    def test_vega_2(
-        self, call: bool, device: Optional[Union[str, torch.device]] = "cpu"
-    ):
-=======
     def test_vega_2(self, call: bool, device: str = "cpu"):
->>>>>>> 98fc9ee1
         m = BSLookbackOption(call=call).to(device)
         with pytest.raises(ValueError):
             m.vega(
@@ -488,18 +421,6 @@
         self.test_vega_2(call, device="cuda")
 
     @pytest.mark.parametrize("call", [True])
-<<<<<<< HEAD
-    def test_vega_3(
-        self, call: bool, device: Optional[Union[str, torch.device]] = "cpu"
-    ):
-        derivative = LookbackOption(BrownianStock(), call=call).to(device)
-        m = BSLookbackOption.from_derivative(derivative).to(device)
-        m2 = BSLookbackOption(call=call).to(device)
-        with pytest.raises(AttributeError):
-            m.vega(
-                None,
-                torch.tensor(1).to(device),
-=======
     def test_vega_3(self, call: bool, device: str = "cpu"):
         derivative = LookbackOption(BrownianStock(), call=call).to(device)
         m = BSLookbackOption.from_derivative(derivative).to(device)
@@ -515,23 +436,12 @@
             m.vega(
                 torch.tensor(1).to(device),
                 None,
->>>>>>> 98fc9ee1
                 torch.tensor(2).to(device),
                 torch.tensor(3).to(device),
             )
         with pytest.raises(AttributeError):
             m.vega(
                 torch.tensor(1).to(device),
-<<<<<<< HEAD
-                None,
-                torch.tensor(2).to(device),
-                torch.tensor(3).to(device),
-            )
-        with pytest.raises(AttributeError):
-            m.vega(
-                torch.tensor(1).to(device),
-=======
->>>>>>> 98fc9ee1
                 torch.tensor(2).to(device),
                 None,
                 torch.tensor(3).to(device),
@@ -616,11 +526,7 @@
     def test_vega_3_gpu(self, call: bool):
         self.test_vega_3(call, device="cuda")
 
-<<<<<<< HEAD
-    def test_check_theta(self, device: Optional[Union[str, torch.device]] = "cpu"):
-=======
     def test_check_theta(self, device: str = "cpu"):
->>>>>>> 98fc9ee1
         m = BSLookbackOption().to(device)
 
         # gamma = 0 for max --> +0
@@ -656,13 +562,7 @@
         self.test_check_theta(device="cuda")
 
     @pytest.mark.parametrize("call", [True])
-<<<<<<< HEAD
-    def test_theta_2(
-        self, call: bool, device: Optional[Union[str, torch.device]] = "cpu"
-    ):
-=======
     def test_theta_2(self, call: bool, device: str = "cpu"):
->>>>>>> 98fc9ee1
         m = BSLookbackOption(call=call).to(device)
         with pytest.raises(ValueError):
             m.theta(
@@ -685,13 +585,7 @@
         self.test_theta_2(call, device="cuda")
 
     @pytest.mark.parametrize("call", [True])
-<<<<<<< HEAD
-    def test_theta_3(
-        self, call: bool, device: Optional[Union[str, torch.device]] = "cpu"
-    ):
-=======
     def test_theta_3(self, call: bool, device: str = "cpu"):
->>>>>>> 98fc9ee1
         derivative = LookbackOption(BrownianStock(), call=call).to(device)
         m = BSLookbackOption.from_derivative(derivative).to(device)
         m2 = BSLookbackOption(call=call).to(device)
@@ -796,11 +690,7 @@
     def test_theta_3_gpu(self, call: bool):
         self.test_theta_3(call, device="cuda")
 
-<<<<<<< HEAD
-    def test_check_price(self, device: Optional[Union[str, torch.device]] = "cpu"):
-=======
     def test_check_price(self, device: str = "cpu"):
->>>>>>> 98fc9ee1
         m = BSLookbackOption().to(device)
 
         # price = 0 for max --> +0
@@ -843,13 +733,7 @@
         self.test_check_price(device="cuda")
 
     @pytest.mark.parametrize("call", [True])
-<<<<<<< HEAD
-    def test_price_3(
-        self, call: bool, device: Optional[Union[str, torch.device]] = "cpu"
-    ):
-=======
     def test_price_3(self, call: bool, device: str = "cpu"):
->>>>>>> 98fc9ee1
         m = BSLookbackOption(call=call).to(device)
         with pytest.raises(ValueError):
             m.price(
@@ -872,13 +756,7 @@
         self.test_price_3(call, device="cuda")
 
     @pytest.mark.parametrize("call", [True])
-<<<<<<< HEAD
-    def test_price_4(
-        self, call: bool, device: Optional[Union[str, torch.device]] = "cpu"
-    ):
-=======
     def test_price_4(self, call: bool, device: str = "cpu"):
->>>>>>> 98fc9ee1
         derivative = LookbackOption(BrownianStock(), call=call).to(device)
         m = BSLookbackOption.from_derivative(derivative).to(device)
         m2 = BSLookbackOption(call=call).to(device)
@@ -983,13 +861,7 @@
     def test_price_4_gpu(self, call: bool):
         self.test_price_4(call, device="cuda")
 
-<<<<<<< HEAD
-    def test_check_price_monte_carlo(
-        self, device: Optional[Union[str, torch.device]] = "cpu"
-    ):
-=======
     def test_check_price_monte_carlo(self, device: str = "cpu"):
->>>>>>> 98fc9ee1
         torch.manual_seed(42)
 
         # Monte Carlo evaluation of a lookback option needs small dt
@@ -1002,21 +874,13 @@
         input = torch.tensor([[s, s, d.maturity, d.ul().sigma]]).to(device)
         result = compute_price(m, input)
         expect = d.payoff().mean(0, keepdim=True)
-<<<<<<< HEAD
-        assert_close(result, expect, rtol=2e-2, atol=0.0)
-=======
         assert_close(result, expect, rtol=3e-2, atol=0.0)
->>>>>>> 98fc9ee1
 
     @pytest.mark.gpu
     def test_check_price_monte_carlo_gpu(self):
         self.test_check_price_monte_carlo(device="cuda")
 
-<<<<<<< HEAD
-    def test_forward(self, device: Optional[Union[str, torch.device]] = "cpu"):
-=======
     def test_forward(self, device: str = "cpu"):
->>>>>>> 98fc9ee1
         m = BSLookbackOption().to(device)
         s = torch.tensor(1.00 / 1.03).to(device).log()
         input = torch.tensor([[s, s, 1.0, 0.2]]).to(device)
@@ -1028,11 +892,7 @@
     def test_forward_gpu(self):
         self.test_forward(device="cuda")
 
-<<<<<<< HEAD
-    def test_price(self, device: Optional[Union[str, torch.device]] = "cpu"):
-=======
     def test_price(self, device: str = "cpu"):
->>>>>>> 98fc9ee1
         m = BSLookbackOption(strike=1.03).to(device)
         s = torch.tensor(1.00 / 1.03).to(device).log()
         result = m.price(
@@ -1045,11 +905,7 @@
     def test_price_gpu(self):
         self.test_price(device="cuda")
 
-<<<<<<< HEAD
-    def test_delta(self, device: Optional[Union[str, torch.device]] = "cpu"):
-=======
     def test_delta(self, device: str = "cpu"):
->>>>>>> 98fc9ee1
         m = BSLookbackOption().to(device)
         s = torch.tensor(1.00 / 1.03).to(device).log()
         result = m.delta(
@@ -1062,11 +918,7 @@
     def test_delta_gpu(self):
         self.test_delta(device="cuda")
 
-<<<<<<< HEAD
-    def test_gamma(self, device: Optional[Union[str, torch.device]] = "cpu"):
-=======
     def test_gamma(self, device: str = "cpu"):
->>>>>>> 98fc9ee1
         m = BSLookbackOption().to(device)
         s = torch.tensor(1.00 / 1.03).to(device).log()
         result = m.gamma(
@@ -1079,13 +931,7 @@
     def test_gamma_gpu(self):
         self.test_gamma(device="cuda")
 
-<<<<<<< HEAD
-    def test_implied_volatility(
-        self, device: Optional[Union[str, torch.device]] = "cpu"
-    ):
-=======
     def test_implied_volatility(self, device: str = "cpu"):
->>>>>>> 98fc9ee1
         input = torch.tensor(
             [[0.0, 0.0, 0.1, 0.01], [0.0, 0.0, 0.1, 0.02], [0.0, 0.0, 0.1, 0.03]]
         ).to(device)
@@ -1100,13 +946,7 @@
         self.test_implied_volatility(device="cuda")
 
     @pytest.mark.parametrize("call", [True])
-<<<<<<< HEAD
-    def test_implied_volatility_2(
-        self, call: bool, device: Optional[Union[str, torch.device]] = "cpu"
-    ):
-=======
     def test_implied_volatility_2(self, call: bool, device: str = "cpu"):
->>>>>>> 98fc9ee1
         derivative = LookbackOption(BrownianStock(), call=call).to(device)
         m = BSLookbackOption.from_derivative(derivative).to(device)
         m2 = BSLookbackOption(call=call).to(device)
@@ -1172,11 +1012,7 @@
     def test_implied_volatility_2_gpu(self, call: bool):
         self.test_implied_volatility_2(call, device="cuda")
 
-<<<<<<< HEAD
-    def test_vega_and_gamma(self, device: Optional[Union[str, torch.device]] = "cpu"):
-=======
     def test_vega_and_gamma(self, device: str = "cpu"):
->>>>>>> 98fc9ee1
         m = BSLookbackOption().to(device)
         # vega = spot^2 * sigma * (T - t) * gamma
         # See Chapter 5 Appendix A, Bergomi "Stochastic volatility modeling"
@@ -1192,13 +1028,7 @@
         self.test_vega_and_gamma(device="cuda")
 
     @pytest.mark.parametrize("call", [True])
-<<<<<<< HEAD
-    def test_vega_and_gamma_2(
-        self, call: bool, device: Optional[Union[str, torch.device]] = "cpu"
-    ):
-=======
     def test_vega_and_gamma_2(self, call: bool, device: str = "cpu"):
->>>>>>> 98fc9ee1
         derivative = LookbackOption(BrownianStock(), call=call).to(device)
         m = BSLookbackOption.from_derivative(derivative).to(device)
         torch.manual_seed(42)
@@ -1228,11 +1058,7 @@
             # not yet supported
             BSLookbackOption(call=False)
 
-<<<<<<< HEAD
-    def test_shape(self, device: Optional[Union[str, torch.device]] = "cpu"):
-=======
     def test_shape(self, device: str = "cpu"):
->>>>>>> 98fc9ee1
         torch.distributions.Distribution.set_default_validate_args(False)
 
         m = BSLookbackOption().to(device)
@@ -1247,11 +1073,7 @@
     def test_shape_gpu(self):
         self.test_shape(device="cuda")
 
-<<<<<<< HEAD
-    def test_example(self, device: Optional[Union[str, torch.device]] = "cpu"):
-=======
     def test_example(self, device: str = "cpu"):
->>>>>>> 98fc9ee1
         torch.manual_seed(42)
 
         from pfhedge.instruments import BrownianStock
