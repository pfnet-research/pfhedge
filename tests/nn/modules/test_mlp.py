--- conflicted
+++ resolved
@@ -1,6 +1,3 @@
-from typing import Optional
-from typing import Union
-
 import pytest
 import torch
 
@@ -13,13 +10,7 @@
     """
 
     @pytest.mark.parametrize("out_features", [1, 2])
-<<<<<<< HEAD
-    def test_out_features(
-        self, out_features, device: Optional[Union[str, torch.device]] = "cpu"
-    ):
-=======
     def test_out_features(self, out_features, device: str = "cpu"):
->>>>>>> 98fc9ee1
         m = MultiLayerPerceptron(out_features=out_features).to(device)
         assert m[-2].out_features == out_features
 
@@ -29,13 +20,7 @@
         self.test_out_features(out_features, device="cuda")
 
     @pytest.mark.parametrize("n_layers", [1, 4, 10])
-<<<<<<< HEAD
-    def test_n_layers(
-        self, n_layers, device: Optional[Union[str, torch.device]] = "cpu"
-    ):
-=======
     def test_n_layers(self, n_layers, device: str = "cpu"):
->>>>>>> 98fc9ee1
         m = MultiLayerPerceptron(n_layers=n_layers).to(device)
         assert len(m) == 2 * (n_layers + 1)
 
@@ -52,11 +37,7 @@
         n_units,
         in_features,
         out_features,
-<<<<<<< HEAD
-        device: Optional[Union[str, torch.device]] = "cpu",
-=======
         device: str = "cpu",
->>>>>>> 98fc9ee1
     ):
         n_layers = 4
         m = MultiLayerPerceptron(
