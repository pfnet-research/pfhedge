<<<<<<< HEAD
from typing import Optional
from typing import Union

=======
>>>>>>> 98fc9ee1
import pytest
import torch

from pfhedge._utils.operations import ensemble_mean


class F:
<<<<<<< HEAD
    def __init__(self, device: Optional[Union[str, torch.device]] = "cpu"):
=======
    def __init__(self, device: str = "cpu"):
>>>>>>> 98fc9ee1
        self.value = 0.0
        self.device = device

    def f(self) -> float:
        self.value += 1.0
        return torch.tensor(self.value).to(self.device)


<<<<<<< HEAD
def test_ensemble_mean(device: Optional[Union[str, torch.device]] = "cpu"):
=======
def test_ensemble_mean(device: str = "cpu"):
>>>>>>> 98fc9ee1
    f = F(device=device)
    result = ensemble_mean(f.f, n_times=10)
    expect = torch.tensor(5.5).to(device)
    assert result == expect


@pytest.mark.gpu
def test_ensemble_mean_gpu():
    test_ensemble_mean(device="cuda")<|MERGE_RESOLUTION|>--- conflicted
+++ resolved
@@ -1,9 +1,3 @@
-<<<<<<< HEAD
-from typing import Optional
-from typing import Union
-
-=======
->>>>>>> 98fc9ee1
 import pytest
 import torch
 
@@ -11,11 +5,7 @@
 
 
 class F:
-<<<<<<< HEAD
-    def __init__(self, device: Optional[Union[str, torch.device]] = "cpu"):
-=======
     def __init__(self, device: str = "cpu"):
->>>>>>> 98fc9ee1
         self.value = 0.0
         self.device = device
 
@@ -24,11 +14,7 @@
         return torch.tensor(self.value).to(self.device)
 
 
-<<<<<<< HEAD
-def test_ensemble_mean(device: Optional[Union[str, torch.device]] = "cpu"):
-=======
 def test_ensemble_mean(device: str = "cpu"):
->>>>>>> 98fc9ee1
     f = F(device=device)
     result = ensemble_mean(f.f, n_times=10)
     expect = torch.tensor(5.5).to(device)
