--- conflicted
+++ resolved
@@ -1,6 +1,3 @@
-from typing import Optional
-from typing import Union
-
 import pytest
 import torch
 from torch.testing import assert_close
@@ -10,11 +7,7 @@
 from pfhedge._utils.parse import parse_volatility
 
 
-<<<<<<< HEAD
-def test_parse_spot(device: Optional[Union[str, torch.device]] = "cpu"):
-=======
 def test_parse_spot(device: str = "cpu"):
->>>>>>> 98fc9ee1
     torch.manual_seed(42)
 
     spot = torch.randn(10).to(device).exp()
@@ -44,11 +37,7 @@
     test_parse_spot(device="cuda")
 
 
-<<<<<<< HEAD
-def test_parse_volatility(device: Optional[Union[str, torch.device]] = "cpu"):
-=======
 def test_parse_volatility(device: str = "cpu"):
->>>>>>> 98fc9ee1
     torch.manual_seed(42)
 
     volatility = torch.randn(10).to(device).exp()
@@ -70,11 +59,7 @@
     test_parse_volatility(device="cuda")
 
 
-<<<<<<< HEAD
-def test_parse_time_to_maturity(device: Optional[Union[str, torch.device]] = "cpu"):
-=======
 def test_parse_time_to_maturity(device: str = "cpu"):
->>>>>>> 98fc9ee1
     torch.manual_seed(42)
 
     time_to_maturity = torch.randn(10).to(device).exp()
