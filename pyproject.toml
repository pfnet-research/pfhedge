--- conflicted
+++ resolved
@@ -17,14 +17,11 @@
 isort = "^5.9.3"
 mypy = "^0.910"
 pytest-cov = "^3.0.0"
-<<<<<<< HEAD
-=======
 Sphinx = "^4.2.0"
 sphinx-autobuild = "^2021.3.14"
 sphinx-copybutton = "^0.4.0"
 furo = "^2021.9.22"
 codecov = "^2.1.12"
->>>>>>> e034d13e
 
 [build-system]
 requires = ["poetry-core>=1.0.0"]
